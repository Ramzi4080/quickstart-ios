//
//  Copyright (c) 2018 Google Inc.
//
//  Licensed under the Apache License, Version 2.0 (the "License");
//  you may not use this file except in compliance with the License.
//  You may obtain a copy of the License at
//
//  http://www.apache.org/licenses/LICENSE-2.0
//
//  Unless required by applicable law or agreed to in writing, software
//  distributed under the License is distributed on an "AS IS" BASIS,
//  WITHOUT WARRANTIES OR CONDITIONS OF ANY KIND, either express or implied.
//  See the License for the specific language governing permissions and
//  limitations under the License.
//

#import "ModelInterpreterManager.h"
#import "UIImage+TFLite.h"
@import FirebaseMLModelInterpreter;

static NSString *const labelsName = @"labels";
static int const labelsCount = 1001;

static uint const inputOutputIndex = 0;
static int const batchSize = 1;
static float const dimensionImageWidth = 299;
static float const dimensionImageHeight = 299;

typedef NS_ENUM(NSInteger, ModelInterpreterErrorCode) {
  ModelInterpreterErrorCodeInvalidImageData = 1,
  ModelInterpreterErrorCodeInvalidResults = 2,
  ModelInterpreterErrorCodeInvalidModelDataType = 3
};

/// Default quantization parameters for Softmax. The Softmax function is normally implemented as the
/// final layer, just before the output layer, of a neural-network based classifier.
///
/// Quantized values can be mapped to float values using the following conversion:
///   `realValue = scale * (quantizedValue - zeroPoint)`.
static int const SoftmaxZeroPoint = 0;
static float const SoftmaxMaxUInt8QuantizedValue = 255.0;
static float const SoftmaxNormalizerValue = 1.0;
static float const SoftmaxScale = 1.0 / (SoftmaxMaxUInt8QuantizedValue + SoftmaxNormalizerValue);

@interface FIRModelManager (ModelManaging) <ModelManaging>
@end

@interface ModelInterpreterError : NSError
-(instancetype) initWithCode:(int)code;
@end

@implementation ModelInterpreterError

-(instancetype) initWithCode:(int)code {
  return [self initWithDomain:@"com.google.firebaseml.sampleapps.modelinterpreter" code:code userInfo:[NSDictionary dictionary]];
}
@end

@interface ModelInterpreterManager ()

@property (nonatomic) NSArray *inputDimensions;
@property (nonatomic) NSArray *outputDimensions;

@property(nonatomic) id<ModelManaging> modelManager;
@property(nonatomic) FIRModelInputOutputOptions *modelInputOutputOptions;
@property(nonatomic) NSMutableSet<NSString *> *registeredRemoteModelNames;
@property(nonatomic) NSMutableSet<NSString *> *registeredLocalModelNames;
@property(nonatomic) FIRModelOptions *remoteModelOptions;
@property(nonatomic) FIRModelOptions *localModelOptions;
@property(nonatomic) FIRModelInterpreter *modelInterpreter;
@property(nonatomic) FIRModelElementType modelElementType;
@property(nonatomic) NSArray<NSString *> *labels;
@property(nonatomic) int labelsCount;

@end

@implementation ModelInterpreterManager

- (instancetype)init {
  return [self initWithModelManager:[FIRModelManager modelManager]];
}

/// Creates a new instance with the given object that conforms to `ModelManaging`.
- (instancetype)initWithModelManager:(id<ModelManaging>)modelManager {
  self.modelManager = modelManager;
  self.inputDimensions = @[
                           @(batchSize),
                           @(dimensionImageWidth),
                           @(dimensionImageHeight),
                           @(componentCount)
                           ];
  self.outputDimensions = @[@(batchSize), @(labelsCount)];
  self.modelInputOutputOptions = [FIRModelInputOutputOptions new];
  self.labels = [NSArray new];
  self.registeredRemoteModelNames = [NSMutableSet new];
  self.registeredLocalModelNames = [NSMutableSet new];
  self.modelElementType = FIRModelElementTypeUInt8;
  return self;
}

// Sets up a remote model by creating a `RemoteModel` and registering it with the given name.
///
/// - Parameters:
///   - name: The name for the remote model.
/// - Returns: `Bool` indicating whether the remote model was successfully set up and registered.
- (BOOL)setUpRemoteModelWithName:(NSString *)name {
  FIRModelDownloadConditions *initialConditions = [[FIRModelDownloadConditions alloc] initWithAllowsCellularAccess:YES
                                                                                allowsBackgroundDownloading:YES];
  FIRModelDownloadConditions *updateConditions = [[FIRModelDownloadConditions alloc] initWithAllowsCellularAccess:NO
                                                                                       allowsBackgroundDownloading:YES];
  FIRRemoteModel *remoteModel = [[FIRRemoteModel alloc] initWithName:name
                                                  allowsModelUpdates:YES
                                                   initialConditions:initialConditions
                                                    updateConditions:updateConditions];
  if ([_registeredRemoteModelNames containsObject:name] || [_modelManager registerRemoteModel:remoteModel]) {
    self.remoteModelOptions = [[FIRModelOptions alloc] initWithRemoteModelName:name localModelName:nil];
    [_registeredRemoteModelNames addObject:name];
    return YES;
  } else {
    NSLog(@"Failed to register the remote model with name: %@", name);
    return NO;
  }
}

- (BOOL)setUpLocalModelWithName:(NSString *)name filename:(NSString *)filename {
  return [self setUpLocalModelWithName:name filename:filename bundle:NSBundle.mainBundle];
}

/// Sets up a local model by creating a `LocalModel` and registering it with the given name.
///
/// - Parameters:
///   - name: The name for the local model.
///   - filename: The name for the local model file.
///   - bundle: The bundle to load model resources from. The default is the main bundle.
/// - Returns: A `Bool` indicating whether the local model was successfully set up and registered.
- (BOOL)setUpLocalModelWithName:(NSString *)name filename:(NSString *)filename bundle:(nullable NSBundle *)bundle {
  NSString *localModelFilePath = [bundle pathForResource:filename ofType:modelExtension];
  if(!localModelFilePath) {
    NSLog(@"%@",@"Failed to get the local model file path.");
    return NO;
  }

  FIRLocalModel *localModel = [[FIRLocalModel alloc] initWithName:name path:localModelFilePath];
  if ([_registeredLocalModelNames containsObject:name] || [_modelManager registerLocalModel:localModel]) {
    self.localModelOptions = [[FIRModelOptions alloc] initWithRemoteModelName:nil localModelName:name];
    [_registeredLocalModelNames addObject:name];
    return YES;
  }
  else {
    NSLog(@"Failed to register the local model with name: %@", name);
    return NO;
  }
}

- (BOOL)loadRemoteModelWithIsQuantizedModel:(BOOL)isQuantizedModel {
  return [self loadRemoteModelWithBundle:NSBundle.mainBundle isQuantizedModel:isQuantizedModel];
}

/// Loads the registered remote model with the `ModelOptions` created during setup and the given
/// input and output dimensions.
///
/// - Parameters:
///   - isQuantizedModel: Indicates if the model is quantized. The default is `false`.
///   - inputDimensions: An array of the input tensor dimensions. Must include `outputDimensions`
///     if `inputDimensions` are specified. Pass `nil` to use the default input dimensions.
///   - outputDimensions: An array of the output tensor dimensions. Must include `inputDimensions`
///     if `outputDimensions` are specified. Pass `nil` to use the default output dimensions.
///   - bundle: The bundle to load model resources from. The default is the main bundle.
/// - Returns: A `Bool` indicating whether the remote model was successfully loaded.
<<<<<<< HEAD
- (BOOL)loadRemoteModelWithBundle:(NSBundle *)bundle isQuantizedModel:(BOOL)isQuantizedModel {
  if (_remoteModelOptions) {
    return [self loadModelWithOptions:_remoteModelOptions isQuantizedModel:isQuantizedModel inputDimensions:nil outputDimensions:nil bundle:bundle];
=======
- (BOOL)loadRemoteModelWithBundle:(NSBundle *)bundle isModelQuantized:(BOOL)isModelQuantized {
  if (_remoteModelOptions != nil) {
    return [self loadModelWithOptions:_remoteModelOptions isModelQuantized:isModelQuantized inputDimensions:nil outputDimensions:nil bundle:bundle];
>>>>>>> 7dd95ea7
  } else {
    NSLog(@"%@", @"Failed to load the remote model because the options are nil.");
    return NO;
  }
}

- (BOOL)loadLocalModelWithIsQuantizedModel:(BOOL)isQuantizedModel {
  return [self loadLocalModelWithBundle:NSBundle.mainBundle isQuantizedModel:isQuantizedModel];
}

/// Loads the registered local model with the `ModelOptions` created during setup and the given
/// input and output dimensions.
///
/// - Parameters:
///   - isQuantizedModel: Indicates if the model is quantized. The default is `false`.
///   - inputDimensions: An array of the input tensor dimensions. Must include `outputDimensions`
///     if `inputDimensions` are specified. Pass `nil` to use the default input dimensions.
///   - outputDimensions: An array of the output tensor dimensions. Must include `inputDimensions`
///     if `outputDimensions` are specified. Pass `nil` to use the default output dimensions.
///   - bundle: The bundle to load model resources from. The default is the main bundle.
/// - Returns: A `Bool` indicating whether the local model was successfully loaded.
- (BOOL)loadLocalModelWithBundle:(NSBundle *)bundle isQuantizedModel:(BOOL)isQuantizedModel {

  if (_localModelOptions) {
    return [self loadModelWithOptions:_localModelOptions isQuantizedModel:isQuantizedModel inputDimensions:nil outputDimensions:nil bundle:bundle];
  } else {
    NSLog(@"%@", @"Failed to load the local model because the options are nil.");
    return NO;
  }
}

/// Detects objects in the given image data, represented as `Data` or an array of pixel values.
/// The completion is called with detection results as an array of tuples where each tuple
/// contains a label and confidence value.
///
/// - Parameters
///   - imageData: The data or pixel array representation of the image to detect objects in.
///   - topResultsCount: The number of top results to return.
///   - completion: The handler to be called on the main thread with detection results or error.
- (void)detectObjectsInImageData:(NSObject *)imageData
                 topResultsCount:(nullable NSNumber *)topResultsCount
                      completion:(DetectObjectsCompletion)completion {
  int topResCount = topResultsCount != nil ? topResultsCount.intValue : topResultsCountInt;
  if (!imageData) {
    [self safeDispatchOnMain:completion objects:nil error:[[ModelInterpreterError alloc] initWithCode:ModelInterpreterErrorCodeInvalidImageData]];
    return;
  }
  FIRModelInputs *inputs = [FIRModelInputs new];
  NSError *error;
  // Add the image data to the model input.
  [inputs addInput:imageData error:&error];
  if (error) {
    NSLog(@"Failed to add the image data input with error: %@", error.localizedDescription);
    [self safeDispatchOnMain:completion objects:nil error:error];
    return;
  }

  // Run the interpreter for the model with the given inputs.
  [_modelInterpreter runWithInputs:inputs options:_modelInputOutputOptions completion:^(FIRModelOutputs * _Nullable outputs, NSError * _Nullable error) {
    if (error || !outputs) {
      completion(nil, error);
      return;
    }
    [self process:outputs
  topResultsCount:topResCount
       completion:completion];
  }];
}

- (nullable NSData *)scaledImageDataFromImage:(UIImage *)image {
  return [self scaledImageDataFromImage:image
                               withSize:CGSizeMake(dimensionImageWidth, dimensionImageHeight)
                         componentCount:componentCount
                              batchSize:batchSize];
}

/// Returns the data representation of the given image scaled to the given image size that the
/// model was trained on.
///
/// - Parameters:
///   - image: The image to scale.
///   - size: The size to scale the image to. The default is `MobileNet.imageSize`.
///   - componentCount: The number of components in the scaled image. A component is a red, green,
///       blue, or alpha value. The default value is 3, indicating that the model was trained on
///       an image that contains only RGB components (i.e. the alpha component was removed).
///   - batchSize: The fixed number of examples in a batch. The default is 1.
/// - Returns: The scaled image as `Data` or `nil` if the image could not be scaled.
- (nullable NSData *)scaledImageDataFromImage:(UIImage *)image
                                     withSize:(CGSize)size
                               componentCount:(int)componentCount
                                    batchSize:(int)batchSize {
  NSData *scaledImageData = [image scaledDataWithSize:size
                                            byteCount:size.width * size.height * componentCount * batchSize
                                          isQuantized:(_modelElementType == FIRModelElementTypeUInt8)];
  if(!scaledImageData) {
    NSLog(@"Failed to scale image to size: %@.", NSStringFromCGSize(size));
    return nil;
  }
  return scaledImageData;
}


#pragma mark - Private

/// Loads a model with the given options and input and output dimensions.
///
/// - Parameters:
///   - options: The model options consisting of the remote and/or local models to be loaded.
///   - isQuantizedModel: Whether the model uses quantization (i.e. 8-bit fixed point weights and
///     activations). See https://www.tensorflow.org/performance/quantization for more details. If
///     false, a floating point model is used.
///   - inputDimensions: An array of the input tensor dimensions. Must include `outputDimensions`
///     if `inputDimensions` are specified. Pass `nil` to use the default input dimensions.
///   - outputDimensions: An array of the output tensor dimensions. Must include `inputDimensions`
///     if `outputDimensions` are specified. Pass `nil` to use the default output dimensions.
///   - bundle: The bundle to load model resources from. The default is the main bundle.
/// - Returns: A `Bool` indicating whether the model was successfully loaded. If both local and
///     remote models were provided in the `ModelOptions`, the remote model takes priority and is
///     loaded. If the remote model has not been downloaded yet from the Firebase console, the
///     model download request is created and the local model is loaded as a fallback.
- (BOOL)loadModelWithOptions:(FIRModelOptions *)options
            isQuantizedModel:(BOOL)isQuantizedModel
             inputDimensions:(nullable NSArray<NSNumber *> *)inputDimensions
            outputDimensions:(nullable NSArray<NSNumber *> *)outputDimensions
                      bundle:(nullable NSBundle *)bundle {
  if (!bundle) {
    bundle = NSBundle.mainBundle;
  }
  if ((inputDimensions && !outputDimensions) || (!inputDimensions && outputDimensions)) {
    NSLog(@"%@", @"Invalid input and output dimensions provided.");
    return NO;
  }

  NSString *labelsFilePath = [bundle pathForResource:labelsName ofType:labelsExtension];
  if(!labelsFilePath) {
    NSLog(@"%@", @"Failed to get the labels file path.");
    return NO;
  }
  NSError *stringError;
  NSString *contents = [NSString stringWithContentsOfFile:labelsFilePath encoding:NSUTF8StringEncoding error:&stringError];
  if (stringError || !contents) {
    NSLog(@"Failed to load the model with error: %@", stringError.localizedDescription);
    return NO;
  }
<<<<<<< HEAD
  _labels = [contents componentsSeparatedByString:labelsSeparator];
  _labelsCount = (int)_labels.count;

  NSArray<NSNumber *> *modelOutputDimensions;
  modelOutputDimensions = outputDimensions ? outputDimensions : @[@(batchSize), @(_labelsCount)];
  self.modelInterpreter = [FIRModelInterpreter modelInterpreterWithOptions:options];

  _modelElementType = isQuantizedModel ? FIRModelElementTypeUInt8 : FIRModelElementTypeFloat32;
=======
  _labels = [contents componentsSeparatedByCharactersInSet:NSCharacterSet.newlineCharacterSet];
  self.modelInterpreter = [FIRModelInterpreter modelInterpreterWithOptions:options];
  _modelElementType = isModelQuantized ? FIRModelElementTypeUInt8 : FIRModelElementTypeFloat32;
>>>>>>> 7dd95ea7
  NSArray *modelInputDimensions = inputDimensions ? inputDimensions : _inputDimensions;
  NSError *inputError;
  [_modelInputOutputOptions setInputFormatForIndex:inputOutputIndex type:_modelElementType dimensions:modelInputDimensions error:&inputError];
  if (inputError) {
    NSLog(@"Failed to load the model with error: %@", inputError.localizedDescription);
    return NO;
  }
  NSArray *modelOutputDimensions = outputDimensions ? outputDimensions : _outputDimensions;
  NSError *outputError;
  [_modelInputOutputOptions setOutputFormatForIndex:inputOutputIndex type:_modelElementType dimensions:modelOutputDimensions error:&outputError];
  if (outputError) {
    NSLog(@"Failed to load the model with error: %@", outputError.localizedDescription);
    return NO;
  }
  return YES;
}

- (void)process:(FIRModelOutputs *)outputs
topResultsCount:(int)topResultsCount
     completion:(DetectObjectsCompletion)completion {

  // Get the output for the first batch, since `dimensionBatchSize` is 1.
  NSError *error;
  NSArray <NSArray<NSNumber *> *>*outputArrayOfArrays = [outputs outputAtIndex:0 error:&error];
  if (error) {
    NSLog(@"Failed to process detection outputs with error: %@", error.localizedDescription);
    completion(nil, error);
    return;
  }

  // Get the first output from the array of output arrays.
  if(outputArrayOfArrays == nil || outputArrayOfArrays.firstObject == nil || ![outputArrayOfArrays.firstObject isKindOfClass:[NSArray class]] || outputArrayOfArrays.firstObject.firstObject == nil || ![outputArrayOfArrays.firstObject.firstObject isKindOfClass:[NSNumber class]]) {
    NSLog(@"%@", @"Failed to get the results array from output.");
    completion(nil, [[ModelInterpreterError alloc] initWithCode:ModelInterpreterErrorCodeInvalidResults]);
    return;
  }

  NSArray<NSNumber *> *firstOutput = outputArrayOfArrays.firstObject;
  NSMutableArray<NSNumber *> *confidences = [[NSMutableArray alloc] initWithCapacity:firstOutput.count];
  
  switch (_modelElementType) {
      case FIRModelElementTypeUInt8:
      for (NSNumber *number in firstOutput) {
        [confidences addObject:[NSNumber numberWithFloat:SoftmaxScale * (number.intValue - SoftmaxZeroPoint)]];
      }
      firstOutput = confidences;
      break;
      case FIRModelElementTypeFloat32:
      break;
    default:
      completion(nil, [[ModelInterpreterError alloc] initWithCode:ModelInterpreterErrorCodeInvalidModelDataType]);
  }

  // Create a zipped array of tuples [(labelIndex: Int, confidence: Float)].
  NSMutableArray *zippedResults = [[NSMutableArray alloc] initWithCapacity:firstOutput.count];
  for (int i = 0; i < firstOutput.count; i++) {
    [zippedResults addObject:@[
                               [NSNumber numberWithInt:i],
                               firstOutput[i],
                               ]];
  }

  // Sort the zipped results by confidence value in descending order.
  [zippedResults sortUsingComparator:^NSComparisonResult(id  _Nonnull obj1, id  _Nonnull obj2) {
    float confidenceValue1 = ((NSNumber *)((NSArray *)obj1)[1]).floatValue;
    float confidenceValue2 = ((NSNumber *)((NSArray *)obj2)[1]).floatValue;
    return confidenceValue1 < confidenceValue2;
  }];

  // Resize the sorted results array to match the `topResultsCount`.
  NSArray<NSArray *> *sortedResults =[zippedResults subarrayWithRange:NSMakeRange(0, topResultsCount)];

  // Create an array of tuples with the results as [(label: String, confidence: Float)].
  NSMutableArray *results = [[NSMutableArray alloc] initWithCapacity:topResultsCount];
  for (NSArray *sortedResult in sortedResults) {
    int labelIndex = ((NSNumber *)sortedResult[0]).intValue;
    [results addObject:@[
                         _labels[labelIndex],
                         (NSNumber *)sortedResult[1]
                         ]];
  }
  completion(results, nil);
}

#pragma mark - Fileprivate

/// Safely dispatches the given block on the main queue. If the current thread is `main`, the block
/// is executed synchronously; otherwise, the block is executed asynchronously on the main thread.
- (void)safeDispatchOnMain:(DetectObjectsCompletion)block
                   objects:(NSArray *_Nullable)objects
                     error:(NSError *_Nullable)error {
  if (NSThread.isMainThread) {
    block(objects, error);
    return;
  }
  dispatch_async(dispatch_get_main_queue(), ^{
    block(objects, error);
  });
}

@end<|MERGE_RESOLUTION|>--- conflicted
+++ resolved
@@ -167,15 +167,9 @@
 ///     if `outputDimensions` are specified. Pass `nil` to use the default output dimensions.
 ///   - bundle: The bundle to load model resources from. The default is the main bundle.
 /// - Returns: A `Bool` indicating whether the remote model was successfully loaded.
-<<<<<<< HEAD
 - (BOOL)loadRemoteModelWithBundle:(NSBundle *)bundle isQuantizedModel:(BOOL)isQuantizedModel {
-  if (_remoteModelOptions) {
+  if (_remoteModelOptions != nil) {
     return [self loadModelWithOptions:_remoteModelOptions isQuantizedModel:isQuantizedModel inputDimensions:nil outputDimensions:nil bundle:bundle];
-=======
-- (BOOL)loadRemoteModelWithBundle:(NSBundle *)bundle isModelQuantized:(BOOL)isModelQuantized {
-  if (_remoteModelOptions != nil) {
-    return [self loadModelWithOptions:_remoteModelOptions isModelQuantized:isModelQuantized inputDimensions:nil outputDimensions:nil bundle:bundle];
->>>>>>> 7dd95ea7
   } else {
     NSLog(@"%@", @"Failed to load the remote model because the options are nil.");
     return NO;
@@ -320,20 +314,9 @@
     NSLog(@"Failed to load the model with error: %@", stringError.localizedDescription);
     return NO;
   }
-<<<<<<< HEAD
-  _labels = [contents componentsSeparatedByString:labelsSeparator];
-  _labelsCount = (int)_labels.count;
-
-  NSArray<NSNumber *> *modelOutputDimensions;
-  modelOutputDimensions = outputDimensions ? outputDimensions : @[@(batchSize), @(_labelsCount)];
-  self.modelInterpreter = [FIRModelInterpreter modelInterpreterWithOptions:options];
-
-  _modelElementType = isQuantizedModel ? FIRModelElementTypeUInt8 : FIRModelElementTypeFloat32;
-=======
   _labels = [contents componentsSeparatedByCharactersInSet:NSCharacterSet.newlineCharacterSet];
   self.modelInterpreter = [FIRModelInterpreter modelInterpreterWithOptions:options];
-  _modelElementType = isModelQuantized ? FIRModelElementTypeUInt8 : FIRModelElementTypeFloat32;
->>>>>>> 7dd95ea7
+  _modelElementType = isQuantizedModel ? FIRModelElementTypeUInt8 : FIRModelElementTypeFloat32;
   NSArray *modelInputDimensions = inputDimensions ? inputDimensions : _inputDimensions;
   NSError *inputError;
   [_modelInputOutputOptions setInputFormatForIndex:inputOutputIndex type:_modelElementType dimensions:modelInputDimensions error:&inputError];
