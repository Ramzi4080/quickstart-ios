//
//  Copyright (c) 2018 Google Inc.
//
//  Licensed under the Apache License, Version 2.0 (the "License");
//  you may not use this file except in compliance with the License.
//  You may obtain a copy of the License at
//
//  http://www.apache.org/licenses/LICENSE-2.0
//
//  Unless required by applicable law or agreed to in writing, software
//  distributed under the License is distributed on an "AS IS" BASIS,
//  WITHOUT WARRANTIES OR CONDITIONS OF ANY KIND, either express or implied.
//  See the License for the specific language governing permissions and
//  limitations under the License.
//

#import "ViewController.h"
#import "ModelInterpreterManager.h"
#import "UIImage+TFLite.h"
@import FirebaseMLCommon;

static NSString *const failedToDetectObjectsMessage = @"Failed to detect objects in image.";
static NSString *const defaultImage = @"grace_hopper.jpg";

typedef NS_ENUM(NSInteger, RemoteModelType) {
  RemoteModelTypeQuantized = 0,
  RemoteModelTypeFloat = 1,
  RemoteModelTypeInvalid = 2
};

NSString * const RemoteModelDownloadCompletedKey[] = {
  [RemoteModelTypeQuantized] = @"FIRRemoteModel1DownloadCompleted",
  [RemoteModelTypeFloat] = @"FIRRemoteModel2DownloadCompleted",
  [RemoteModelTypeInvalid] = @"FIRRemoteInvalidModel"
};

// REPLACE THESE REMOTE MODEL NAMES WITH ONES THAT ARE UPLOADED TO YOUR FIREBASE CONSOLE.
NSString * const RemoteModelDescription[] = {
  [RemoteModelTypeQuantized] = @"image-classification-quant-v2",
  [RemoteModelTypeFloat] = @"image-classification-float-v2",
  [RemoteModelTypeInvalid] = @"invalid_model"
};

typedef NS_ENUM(NSInteger, LocalModelType) {
  LocalModelTypeQuantized = 0,
  LocalModelTypeFloat = 1,
  LocalModelTypeInvalid = 2
};

NSString * const LocalModelDescription[] = {
  [RemoteModelTypeQuantized] = quantizedModelFilename,
  [RemoteModelTypeFloat] = floatModelFilename,
  [RemoteModelTypeInvalid] = invalidModelFilename
};


@interface ViewController () <UINavigationControllerDelegate, UIImagePickerControllerDelegate>

/// A map of `ModelInterpreterManager` instances where the key is remote+local model name string.
@property(nonatomic) NSMutableDictionary<NSString *, ModelInterpreterManager *> *modelInterpreterManagerMap;

  /// The `ModelInterpreterManager` for the current remote and local models.
@property(nonatomic) ModelInterpreterManager *manager;

/// An image picker for accessing the photo library or camera.
@property(nonatomic) UIImagePickerController *imagePicker;

/// The currently selected remote model type.
@property(nonatomic) RemoteModelType currentRemoteModelType;

/// The currently selected local model type.
@property(nonatomic) LocalModelType currentLocalModelType;
@property(nonatomic) BOOL isQuantizedModel;
@property(nonatomic) BOOL isRemoteModelDownloaded;
@property(nonatomic) BOOL isExplicitModelDownload;

/// A segmented control for changing models (0 = float, 1 = quantized, 2 = invalid).
@property (weak, nonatomic) IBOutlet UISegmentedControl *modelControl;

@property (weak, nonatomic) IBOutlet UIImageView *imageView;
@property (weak, nonatomic) IBOutlet UITextView *resultsTextView;
@property (weak, nonatomic) IBOutlet UIBarButtonItem *detectButton;
@property (weak, nonatomic) IBOutlet UIBarButtonItem *cameraButton;
@property (weak, nonatomic) IBOutlet UIBarButtonItem *downloadModelButton;
@property (weak, nonatomic) IBOutlet UIProgressView *downloadProgressView;

@property(nonatomic) bool isLocalModelLoaded;

@end

@implementation ViewController

- (RemoteModelType) currentRemoteModelType {
  return _modelControl.selectedSegmentIndex;
}

- (LocalModelType) currentLocalModelType {
  return _modelControl.selectedSegmentIndex;
}

- (BOOL) isRemoteModelDownloaded {
  return [NSUserDefaults.standardUserDefaults boolForKey:RemoteModelDownloadCompletedKey[_currentRemoteModelType]];
}

- (BOOL) isQuantizedModel {
  return _isRemoteModelDownloaded ? _currentRemoteModelType == RemoteModelTypeQuantized : _currentLocalModelType == LocalModelTypeQuantized;
}

- (BOOL) isExplicitModelDownload {
  return _modelControl.selectedSegmentIndex == 0;
}

- (void)viewDidLoad {
  [super viewDidLoad];
  
  self.manager = [ModelInterpreterManager new];
  self.modelInterpreterManagerMap = [NSMutableDictionary new];
  self.isLocalModelLoaded = NO;
  self.imagePicker = [UIImagePickerController new];
  _imageView.image = [UIImage imageNamed:defaultImage];
  _imagePicker.delegate = self;
  if (![UIImagePickerController isCameraDeviceAvailable:UIImagePickerControllerCameraDeviceFront] ||
      ![UIImagePickerController isCameraDeviceAvailable:UIImagePickerControllerCameraDeviceRear]) {
    [_cameraButton setEnabled:NO];
  }
  [self updateModelInterpreterManager];
  [self setUpRemoteModel];
  [self setUpLocalModel];
  _downloadModelButton.enabled = !_isRemoteModelDownloaded;
}

#pragma mark - IBActions

- (IBAction)detectObjects:(id)sender {
  [self updateResultsText:nil];
  UIImage *image = _imageView.image;
  if (!image) {
    [self updateResultsText:@"Image must not be nil.\n"];
    return;
  }
  if (_isRemoteModelDownloaded) {
    [self updateResultsText:@"Loading the  model...\n"];
    [self loadRemoteModel];
  } else {
    [self updateResultsText:@"Loading the local model...\n"];
    if (![_manager loadLocalModelWithIsQuantizedModel:_isQuantizedModel]) {
      [self updateResultsText:@"Failed to load the local model."];
      return;
    }
    _isLocalModelLoaded = YES;
  }
  NSString *newResultsTextString = @"Starting inference...\n";
  if (_resultsTextView.text) {
    newResultsTextString = [_resultsTextView.text stringByAppendingString:newResultsTextString];
  }
  [self updateResultsText:newResultsTextString];
  RemoteModelType remotemodel = _currentRemoteModelType;
  dispatch_async(dispatch_get_global_queue(QOS_CLASS_USER_INITIATED, 0), ^{
    NSObject *imageData = [self.manager scaledImageDataFromImage:image];
    [self.manager detectObjectsInImageData:imageData topResultsCount:nil completion:^(NSArray * _Nullable results, NSError * _Nullable error) {
      if (!results || results.count == 0) {
        NSString *errorString = error ? error.localizedDescription : failedToDetectObjectsMessage;
        errorString = [NSString stringWithFormat:@"Inference error: %@", errorString];
        NSLog(@"%@", errorString);
        [self updateResultsText:errorString];
        return;
      }
      
      NSString *inferenceMessageString = @"Inference results using ";
      if (self.isRemoteModelDownloaded) {
        inferenceMessageString = [inferenceMessageString stringByAppendingFormat:@"`%@` remote model:\n", RemoteModelDescription[remotemodel]];
      } else {
        inferenceMessageString = [inferenceMessageString stringByAppendingFormat:@"`%@` local model:\n", LocalModelDescription[self.currentLocalModelType]];;
      }
      [self updateResultsText:[inferenceMessageString stringByAppendingString:[self detectionResultsStringRromResults:results]]];
    }];
  });
}

- (IBAction)openPhotoLibrary:(id)sender {
  _imagePicker.sourceType = UIImagePickerControllerSourceTypePhotoLibrary;
  [self presentViewController:_imagePicker animated:YES completion:nil];
}

- (IBAction)openCamera:(id)sender {
  _imagePicker.sourceType = UIImagePickerControllerSourceTypeCamera;
  [self presentViewController:_imagePicker animated:YES completion:nil];
}

- (IBAction)downloadModel:(id)sender {
  [self updateResultsText:nil];
  _downloadModelButton.enabled = _isRemoteModelDownloaded;
  _detectButton.enabled = NO;
  _downloadProgressView.hidden = !_isQuantizedModel || _isRemoteModelDownloaded;
  _resultsTextView.text = _isRemoteModelDownloaded ?
  @"Remote model loaded. Select the `Detect` button to start the inference." :
  @"Downloading remote model. Once the download has completed, select the `Detect` button to start the inference.";
  [self downloadRemoteModel];
}

- (IBAction)modelSwitched:(id)sender {
  [self updateResultsText:nil];
  [self updateModelInterpreterManager];
  [self setUpLocalModel];
  [self setUpRemoteModel];
<<<<<<< HEAD
  _downloadModelButton.enabled = !_isRemoteModelDownloaded;
  _downloadProgressView.hidden = !_isExplicitModelDownload || _isRemoteModelDownloaded;
}

#pragma mark - Notifications

- (void)remoteModelDownloadDidSucceed:(NSNotification *)notification {
  [self runOnMainThread:^{
    [self updateResultsText:nil];
    FIRRemoteModel *remotemodel = notification.userInfo[FIRModelDownloadUserInfoKeyRemoteModel];
    if (remotemodel == nil) {
      [self updateResultsText:@"firebaseMLModelDownloadDidSucceed notification posted without a RemoteModel instance."];
      return;
    }
    [self updateUserDefaultsForRemoteModel:remotemodel];
    if ([remotemodel.name isEqualToString:RemoteModelDescription[self.currentRemoteModelType]]) {
      self.detectButton.enabled = YES;
      self.downloadModelButton.enabled = NO;
      if (self.isExplicitModelDownload) {
        [self loadRemoteModel];
      }
    }
    [self updateResultsText:[NSString stringWithFormat:@"Successfully downloaded the remote model with name: %@. The model is ready for detection.", remotemodel.name]];
   }];
}

- (void)remoteModelDownloadDidFail:(NSNotification *)notification {
  [self runOnMainThread:^{
    [self updateResultsText:nil];
    self.detectButton.enabled = YES;
    self.downloadModelButton.enabled = YES;
    FIRRemoteModel *remoteModel = notification.userInfo[FIRModelDownloadUserInfoKeyRemoteModel];
    NSError *error = notification.userInfo[FIRModelDownloadUserInfoKeyError];
    if (error == nil) {
      [self updateResultsText:@"firebaseMLModelDownloadDidFail notification posted without a RemoteModel instance or error."];
      return;
    }
    [self updateResultsText:[NSString stringWithFormat:@"Failed to download the remote model with name: %@, error: %@.", remoteModel, error.localizedDescription]];
  }];
=======
>>>>>>> 7dd95ea7
}

#pragma mark - Private

/// Updates the `ModelInterpreterManager` instance based on the current remote and local models.
- (void)updateModelInterpreterManager {
  NSString *key = [NSString stringWithFormat:@"%@%ld%@%ld", RemoteModelDescription[_currentRemoteModelType],
                    _currentRemoteModelType,
                    LocalModelDescription[_currentLocalModelType],
                    _currentLocalModelType
                   ];
  _manager = _modelInterpreterManagerMap[key];
  if (_manager == nil) {
    _manager = [ModelInterpreterManager new];
  }
  _modelInterpreterManagerMap[key] = _manager;
}

- (void)setUpRemoteModel {
  NSString *modelName = RemoteModelDescription[_currentRemoteModelType];
  if (![_manager setUpRemoteModelWithName:modelName]) {
    [self updateResultsText:[NSString stringWithFormat:@"%@\nFailed to set up the `%@` remote model.", _resultsTextView.text, modelName]];
  }
  [NSNotificationCenter.defaultCenter addObserver:self
                                         selector:@selector(remoteModelDownloadDidSucceed:) name:FIRModelDownloadDidSucceedNotification object:nil];
  [NSNotificationCenter.defaultCenter addObserver:self
                                         selector:@selector(remoteModelDownloadDidFail:) name:FIRModelDownloadDidFailNotification object:nil];
}

- (void)setUpLocalModel {
  NSString *localModelName = LocalModelDescription[_currentLocalModelType];
  if (![_manager setUpLocalModelWithName:localModelName filename:localModelName]) {
    NSString *newResultsText = @"";
    if (_resultsTextView.text) {
      newResultsText = _resultsTextView.text;
    }
    [self updateResultsText:[newResultsText stringByAppendingString:@"\nFailed to set up the local model."]];
  }
}

/// Downloads the currently selected remote model from the server either by explicitly invoking
// the `ModelManager`'s `download(_:)` method or by implicitly invoking download via the
// `ModelInterpreterManager`'s `loadRemoteModel(isQuantizedModel:)` method.
- (void)downloadRemoteModel {
  if (!_isExplicitModelDownload) {
    [self loadRemoteModel];
    return;
  }
  NSString *name = RemoteModelDescription[_currentRemoteModelType];
  FIRModelManager *modelManager = [FIRModelManager modelManager];
  FIRRemoteModel *remoteModel = [modelManager remoteModelWithName:name];
  if (remoteModel == nil) {
    [self updateResultsText:[NSString stringWithFormat:@"Failed to download remote model with name: %@ because the model was not registered with the Model Manager.", name]];
    return;
  }
  _downloadProgressView.observedProgress = [modelManager downloadRemoteModel:remoteModel];
}

- (void)loadRemoteModel {
  if (![_manager loadRemoteModelWithIsQuantizedModel:_isQuantizedModel]) {
    [self updateResultsText:@"Failed to load the remote model."];
  }
}

/// Updates the `downloadCompletedKey` in the User Defaults to true for the given remote model.
- (void)updateUserDefaultsForRemoteModel:(FIRRemoteModel *)remoteModel {
  NSString *key;
  for (int i = 0; i < 3; i++) {
    if ([remoteModel.name isEqualToString:RemoteModelDescription[i]]) {
      key = RemoteModelDownloadCompletedKey[i];
      break;
    }
  }
  [NSUserDefaults.standardUserDefaults setBool:YES forKey:key];
}

/// Returns a string representation of the detection results.
- (NSString *)detectionResultsStringRromResults:(NSArray *)results {
  if (!results) {
    return failedToDetectObjectsMessage;
  }
  
  NSMutableString *resultString = [NSMutableString new];
  for (NSArray *result in results) {
    [resultString appendFormat:@"%@: %@\n", result[0], ((NSNumber *)result[1]).stringValue];
  }
  return resultString;
}

/// Updates the results text view with the given text. The default is `nil`, so calling
/// `updateResultsText()` will clear the results.
- (void)updateResultsText:(nullable NSString *)text {
  [self runOnMainThread:^{
    self.resultsTextView.text = text;
  }];
}

/// Updates the image view with a scaled version of the given image.
- (void)updateImageViewWithImage:(UIImage *)image {
  UIInterfaceOrientation orientation =  UIApplication.sharedApplication.statusBarOrientation;
  CGFloat imageWidth = image.size.width;
  CGFloat imageHeight = image.size.height;
  if (imageWidth <= FLT_EPSILON || imageHeight <= FLT_EPSILON) {
    _imageView.image = image;
    NSLog(@"Failed to update image view because image has invalid size: %@", NSStringFromCGSize(image.size));
    return;
  }
  
  CGFloat scaledImageWidth = 0.0;
  CGFloat scaledImageHeight = 0.0;
  switch (orientation) {
      case UIInterfaceOrientationPortrait:
      case UIInterfaceOrientationPortraitUpsideDown:
      case UIInterfaceOrientationUnknown:
      scaledImageWidth = _imageView.bounds.size.width;
      scaledImageHeight = imageHeight * scaledImageWidth / imageWidth;
      break;
      case UIInterfaceOrientationLandscapeLeft:
      case UIInterfaceOrientationLandscapeRight:
      scaledImageWidth = imageWidth * scaledImageHeight / imageHeight;
      scaledImageHeight = _imageView.bounds.size.height;
  }
  dispatch_async(dispatch_get_global_queue(QOS_CLASS_USER_INITIATED, 0), ^{
    // Scale image while maintaining aspect ratio so it displays better in the UIImageView.
    UIImage *scaledImage = [image scaledImageWithSize:CGSizeMake(scaledImageWidth, scaledImageHeight)];
    dispatch_async(dispatch_get_main_queue(), ^{
      self.imageView.image = scaledImage ? scaledImage : image;
    });
  });
}

#pragma mark - Constants

- (void)imagePickerController:(UIImagePickerController *)picker didFinishPickingMediaWithInfo:(NSDictionary<NSString *,id> *)info {
  [self updateResultsText:nil];
  UIImage *pickedImage = info[UIImagePickerControllerOriginalImage];
  if (pickedImage) [self updateImageViewWithImage:pickedImage];
  [self dismissViewControllerAnimated:YES completion:nil];
}

- (void)runOnMainThread:(void (^)(void))functionBlock {
  if (NSThread.isMainThread) {
    functionBlock();
    return;
  }
  dispatch_async(dispatch_get_main_queue(), ^{
    functionBlock();
  });
}

@end<|MERGE_RESOLUTION|>--- conflicted
+++ resolved
@@ -203,7 +203,6 @@
   [self updateModelInterpreterManager];
   [self setUpLocalModel];
   [self setUpRemoteModel];
-<<<<<<< HEAD
   _downloadModelButton.enabled = !_isRemoteModelDownloaded;
   _downloadProgressView.hidden = !_isExplicitModelDownload || _isRemoteModelDownloaded;
 }
@@ -243,8 +242,6 @@
     }
     [self updateResultsText:[NSString stringWithFormat:@"Failed to download the remote model with name: %@, error: %@.", remoteModel, error.localizedDescription]];
   }];
-=======
->>>>>>> 7dd95ea7
 }
 
 #pragma mark - Private
