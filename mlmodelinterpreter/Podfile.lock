PODS:
<<<<<<< HEAD
  - Firebase/Analytics (6.3.0):
    - Firebase/Core
  - Firebase/Core (6.3.0):
    - Firebase/CoreOnly
    - FirebaseAnalytics (= 6.0.2)
  - Firebase/CoreOnly (6.3.0):
    - FirebaseCore (= 6.0.3)
  - Firebase/MLModelInterpreter (6.3.0):
    - Firebase/CoreOnly
    - FirebaseMLModelInterpreter (~> 0.16.0)
  - FirebaseAnalytics (6.0.2):
    - FirebaseCore (~> 6.0)
    - FirebaseInstanceID (~> 4.2)
    - GoogleAppMeasurement (= 6.0.2)
=======
  - Firebase/Analytics (6.9.0):
    - Firebase/Core
  - Firebase/Core (6.9.0):
    - Firebase/CoreOnly
    - FirebaseAnalytics (= 6.1.2)
  - Firebase/CoreOnly (6.9.0):
    - FirebaseCore (= 6.3.0)
  - Firebase/MLModelInterpreter (6.9.0):
    - Firebase/CoreOnly
    - FirebaseMLModelInterpreter (~> 0.18.0)
  - FirebaseAnalytics (6.1.2):
    - FirebaseCore (~> 6.3)
    - FirebaseInstanceID (~> 4.2)
    - GoogleAppMeasurement (= 6.1.2)
>>>>>>> d014a504
    - GoogleUtilities/AppDelegateSwizzler (~> 6.0)
    - GoogleUtilities/MethodSwizzler (~> 6.0)
    - GoogleUtilities/Network (~> 6.0)
    - "GoogleUtilities/NSData+zlib (~> 6.0)"
    - nanopb (~> 0.3)
<<<<<<< HEAD
  - FirebaseCore (6.0.3):
    - GoogleUtilities/Environment (~> 6.0)
    - GoogleUtilities/Logger (~> 6.0)
  - FirebaseInstanceID (4.2.0):
    - FirebaseCore (~> 6.0)
    - GoogleUtilities/Environment (~> 6.0)
    - GoogleUtilities/UserDefaults (~> 6.0)
  - FirebaseMLCommon (0.16.0):
    - FirebaseCore (~> 6.0)
    - FirebaseInstanceID (~> 4.0)
    - GoogleUtilities/UserDefaults (~> 6.0)
    - GTMSessionFetcher/Core (~> 1.1)
  - FirebaseMLModelInterpreter (0.16.0):
    - FirebaseCore (~> 6.0)
    - FirebaseMLCommon (~> 0.16)
    - GoogleUtilities/UserDefaults (~> 6.0)
    - TensorFlowLite (= 1.13.1)
  - GoogleAppMeasurement (6.0.2):
=======
  - FirebaseCore (6.3.0):
    - FirebaseCoreDiagnostics (~> 1.0)
    - FirebaseCoreDiagnosticsInterop (~> 1.0)
    - GoogleUtilities/Environment (~> 6.2)
    - GoogleUtilities/Logger (~> 6.2)
  - FirebaseCoreDiagnostics (1.1.0):
    - FirebaseCoreDiagnosticsInterop (~> 1.0)
    - GoogleDataTransportCCTSupport (~> 1.0)
    - GoogleUtilities/Environment (~> 6.2)
    - GoogleUtilities/Logger (~> 6.2)
  - FirebaseCoreDiagnosticsInterop (1.0.0)
  - FirebaseInstanceID (4.2.5):
    - FirebaseCore (~> 6.0)
    - GoogleUtilities/Environment (~> 6.0)
    - GoogleUtilities/UserDefaults (~> 6.0)
  - FirebaseMLCommon (0.18.0):
    - FirebaseCore (~> 6.2)
    - FirebaseInstanceID (~> 4.2)
    - GoogleToolboxForMac/Logger (~> 2.1)
    - "GoogleToolboxForMac/NSData+zlib (~> 2.1)"
    - "GoogleToolboxForMac/NSDictionary+URLArguments (~> 2.1)"
    - GoogleUtilities/UserDefaults (~> 6.0)
    - GTMSessionFetcher/Core (~> 1.1)
    - Protobuf (~> 3.5)
  - FirebaseMLModelInterpreter (0.18.0):
    - FirebaseCore (~> 6.2)
    - FirebaseMLCommon (~> 0.18)
    - GoogleUtilities/UserDefaults (~> 6.0)
    - GTMSessionFetcher/Core (~> 1.1)
    - TensorFlowLiteObjC (~> 1.14.0)
  - GoogleAppMeasurement (6.1.2):
>>>>>>> d014a504
    - GoogleUtilities/AppDelegateSwizzler (~> 6.0)
    - GoogleUtilities/MethodSwizzler (~> 6.0)
    - GoogleUtilities/Network (~> 6.0)
    - "GoogleUtilities/NSData+zlib (~> 6.0)"
    - nanopb (~> 0.3)
<<<<<<< HEAD
  - GoogleUtilities/AppDelegateSwizzler (6.2.1):
    - GoogleUtilities/Environment
    - GoogleUtilities/Logger
    - GoogleUtilities/Network
  - GoogleUtilities/Environment (6.2.1)
  - GoogleUtilities/Logger (6.2.1):
    - GoogleUtilities/Environment
  - GoogleUtilities/MethodSwizzler (6.2.1):
    - GoogleUtilities/Logger
  - GoogleUtilities/Network (6.2.1):
    - GoogleUtilities/Logger
    - "GoogleUtilities/NSData+zlib"
    - GoogleUtilities/Reachability
  - "GoogleUtilities/NSData+zlib (6.2.1)"
  - GoogleUtilities/Reachability (6.2.1):
    - GoogleUtilities/Logger
  - GoogleUtilities/UserDefaults (6.2.1):
=======
  - GoogleDataTransport (2.0.0)
  - GoogleDataTransportCCTSupport (1.1.0):
    - GoogleDataTransport (~> 2.0)
    - nanopb
  - GoogleToolboxForMac/DebugUtils (2.2.1):
    - GoogleToolboxForMac/Defines (= 2.2.1)
  - GoogleToolboxForMac/Defines (2.2.1)
  - GoogleToolboxForMac/Logger (2.2.1):
    - GoogleToolboxForMac/Defines (= 2.2.1)
  - "GoogleToolboxForMac/NSData+zlib (2.2.1)":
    - GoogleToolboxForMac/Defines (= 2.2.1)
  - "GoogleToolboxForMac/NSDictionary+URLArguments (2.2.1)":
    - GoogleToolboxForMac/DebugUtils (= 2.2.1)
    - GoogleToolboxForMac/Defines (= 2.2.1)
    - "GoogleToolboxForMac/NSString+URLArguments (= 2.2.1)"
  - "GoogleToolboxForMac/NSString+URLArguments (2.2.1)"
  - GoogleUtilities/AppDelegateSwizzler (6.3.1):
    - GoogleUtilities/Environment
    - GoogleUtilities/Logger
    - GoogleUtilities/Network
  - GoogleUtilities/Environment (6.3.1)
  - GoogleUtilities/Logger (6.3.1):
    - GoogleUtilities/Environment
  - GoogleUtilities/MethodSwizzler (6.3.1):
    - GoogleUtilities/Logger
  - GoogleUtilities/Network (6.3.1):
    - GoogleUtilities/Logger
    - "GoogleUtilities/NSData+zlib"
    - GoogleUtilities/Reachability
  - "GoogleUtilities/NSData+zlib (6.3.1)"
  - GoogleUtilities/Reachability (6.3.1):
    - GoogleUtilities/Logger
  - GoogleUtilities/UserDefaults (6.3.1):
>>>>>>> d014a504
    - GoogleUtilities/Logger
  - GTMSessionFetcher/Core (1.2.2)
  - nanopb (0.3.901):
    - nanopb/decode (= 0.3.901)
    - nanopb/encode (= 0.3.901)
  - nanopb/decode (0.3.901)
  - nanopb/encode (0.3.901)
  - Protobuf (3.10.0)
  - TensorFlowLiteC (1.14.0)
  - TensorFlowLiteObjC (1.14.0):
    - TensorFlowLiteC (= 1.14.0)

DEPENDENCIES:
  - Firebase/Analytics
  - Firebase/MLModelInterpreter

SPEC REPOS:
  trunk:
    - Firebase
    - FirebaseAnalytics
    - FirebaseCore
    - FirebaseInstanceID
    - FirebaseMLCommon
    - FirebaseMLModelInterpreter
    - GoogleAppMeasurement
<<<<<<< HEAD
=======
    - GoogleDataTransport
    - GoogleDataTransportCCTSupport
    - GoogleToolboxForMac
>>>>>>> d014a504
    - GoogleUtilities
    - GTMSessionFetcher
    - nanopb
    - Protobuf
    - TensorFlowLiteC
    - TensorFlowLiteObjC

SPEC CHECKSUMS:
<<<<<<< HEAD
  Firebase: 8432d732974498afd5987e9001a05f90f1a3d625
  FirebaseAnalytics: 470ddab7253b21ad5a40bebd4a9903d7ae19386a
  FirebaseCore: 68f8a7f50cdae542715d4e86afa37c4067217dcb
  FirebaseInstanceID: f20243a1d828e0e9a3798b995174dedc16f1b32a
  FirebaseMLCommon: d430756ba2a16bac8fefc81ea416e7f822f052fd
  FirebaseMLModelInterpreter: f8a6828fc2c4e63c0cca93d3516df15a35f59847
  GoogleAppMeasurement: a35a645835bae31b6bdc0576396bc23908f12a22
  GoogleUtilities: c7a0b08bda3bf808be823ed151f0e28ac6866e71
=======
  Firebase: 2d750c54cda57d5a6ae31212cfe5cc813c6be7e4
  FirebaseAnalytics: 5d9ccbf46ed25d3ec9304d263f85bddf1e93e2d2
  FirebaseCore: 8b2765c445d40db7137989b7146a3aa3f91b5529
  FirebaseCoreDiagnostics: be4f7a09d02ab305f18de59a470412caddb64c2a
  FirebaseCoreDiagnosticsInterop: 6829da2b8d1fc795ff1bd99df751d3788035d2cb
  FirebaseInstanceID: 550df9be1f99f751d8fcde3ac342a1e21a0e6c42
  FirebaseMLCommon: 45b456098f5d38c0fe023dd6dca3ee0f91256b2d
  FirebaseMLModelInterpreter: 4aaea27e77bc26919abaac9062830c3c5af620df
  GoogleAppMeasurement: 0ae90be1cc4dad40f4a27fc767ef59fa032ec87b
  GoogleDataTransport: c8617c00e4f3eb9418e42ac0e8ac5241a9d555dd
  GoogleDataTransportCCTSupport: 9f352523e8785a71f6754f51eeff09f49ec19268
  GoogleToolboxForMac: b3553629623a3b1bff17f555e736cd5a6d95ad55
  GoogleUtilities: f895fde57977df4e0233edda0dbeac490e3703b6
>>>>>>> d014a504
  GTMSessionFetcher: 61bb0f61a4cb560030f1222021178008a5727a23
  nanopb: 2901f78ea1b7b4015c860c2fdd1ea2fee1a18d48
  Protobuf: a4dc852ad69c027ca2166ed287b856697814375b
  TensorFlowLiteC: a6702011fb661928634e59565b5fe262f69692d0
  TensorFlowLiteObjC: ece71b1e78f3df5952996c1606934b1d5538c875

PODFILE CHECKSUM: abdc6ba89ea1b519d7fe22d61e412691fd62fc6d

<<<<<<< HEAD
COCOAPODS: 1.7.2
=======
COCOAPODS: 1.8.3
>>>>>>> d014a504
<|MERGE_RESOLUTION|>--- conflicted
+++ resolved
@@ -1,77 +1,41 @@
 PODS:
-<<<<<<< HEAD
-  - Firebase/Analytics (6.3.0):
+  - Firebase/Analytics (6.10.0):
     - Firebase/Core
-  - Firebase/Core (6.3.0):
+  - Firebase/Core (6.10.0):
     - Firebase/CoreOnly
-    - FirebaseAnalytics (= 6.0.2)
-  - Firebase/CoreOnly (6.3.0):
-    - FirebaseCore (= 6.0.3)
-  - Firebase/MLModelInterpreter (6.3.0):
+    - FirebaseAnalytics (= 6.1.3)
+  - Firebase/CoreOnly (6.10.0):
+    - FirebaseCore (= 6.3.1)
+  - Firebase/MLModelInterpreter (6.10.0):
     - Firebase/CoreOnly
-    - FirebaseMLModelInterpreter (~> 0.16.0)
-  - FirebaseAnalytics (6.0.2):
-    - FirebaseCore (~> 6.0)
-    - FirebaseInstanceID (~> 4.2)
-    - GoogleAppMeasurement (= 6.0.2)
-=======
-  - Firebase/Analytics (6.9.0):
-    - Firebase/Core
-  - Firebase/Core (6.9.0):
-    - Firebase/CoreOnly
-    - FirebaseAnalytics (= 6.1.2)
-  - Firebase/CoreOnly (6.9.0):
-    - FirebaseCore (= 6.3.0)
-  - Firebase/MLModelInterpreter (6.9.0):
-    - Firebase/CoreOnly
-    - FirebaseMLModelInterpreter (~> 0.18.0)
-  - FirebaseAnalytics (6.1.2):
+    - FirebaseMLModelInterpreter (~> 0.19.0)
+  - FirebaseAnalytics (6.1.3):
     - FirebaseCore (~> 6.3)
     - FirebaseInstanceID (~> 4.2)
-    - GoogleAppMeasurement (= 6.1.2)
->>>>>>> d014a504
+    - GoogleAppMeasurement (= 6.1.3)
     - GoogleUtilities/AppDelegateSwizzler (~> 6.0)
     - GoogleUtilities/MethodSwizzler (~> 6.0)
     - GoogleUtilities/Network (~> 6.0)
     - "GoogleUtilities/NSData+zlib (~> 6.0)"
-    - nanopb (~> 0.3)
-<<<<<<< HEAD
-  - FirebaseCore (6.0.3):
-    - GoogleUtilities/Environment (~> 6.0)
-    - GoogleUtilities/Logger (~> 6.0)
-  - FirebaseInstanceID (4.2.0):
-    - FirebaseCore (~> 6.0)
-    - GoogleUtilities/Environment (~> 6.0)
-    - GoogleUtilities/UserDefaults (~> 6.0)
-  - FirebaseMLCommon (0.16.0):
-    - FirebaseCore (~> 6.0)
-    - FirebaseInstanceID (~> 4.0)
-    - GoogleUtilities/UserDefaults (~> 6.0)
-    - GTMSessionFetcher/Core (~> 1.1)
-  - FirebaseMLModelInterpreter (0.16.0):
-    - FirebaseCore (~> 6.0)
-    - FirebaseMLCommon (~> 0.16)
-    - GoogleUtilities/UserDefaults (~> 6.0)
-    - TensorFlowLite (= 1.13.1)
-  - GoogleAppMeasurement (6.0.2):
-=======
-  - FirebaseCore (6.3.0):
+    - nanopb (~> 0.3.901)
+  - FirebaseCore (6.3.1):
     - FirebaseCoreDiagnostics (~> 1.0)
     - FirebaseCoreDiagnosticsInterop (~> 1.0)
     - GoogleUtilities/Environment (~> 6.2)
     - GoogleUtilities/Logger (~> 6.2)
-  - FirebaseCoreDiagnostics (1.1.0):
+  - FirebaseCoreDiagnostics (1.1.1):
     - FirebaseCoreDiagnosticsInterop (~> 1.0)
     - GoogleDataTransportCCTSupport (~> 1.0)
     - GoogleUtilities/Environment (~> 6.2)
     - GoogleUtilities/Logger (~> 6.2)
+    - nanopb (~> 0.3.901)
   - FirebaseCoreDiagnosticsInterop (1.0.0)
   - FirebaseInstanceID (4.2.5):
     - FirebaseCore (~> 6.0)
     - GoogleUtilities/Environment (~> 6.0)
     - GoogleUtilities/UserDefaults (~> 6.0)
-  - FirebaseMLCommon (0.18.0):
-    - FirebaseCore (~> 6.2)
+  - FirebaseMLCommon (0.19.0):
+    - FirebaseCore (~> 6.3)
     - FirebaseInstanceID (~> 4.2)
     - GoogleToolboxForMac/Logger (~> 2.1)
     - "GoogleToolboxForMac/NSData+zlib (~> 2.1)"
@@ -79,42 +43,22 @@
     - GoogleUtilities/UserDefaults (~> 6.0)
     - GTMSessionFetcher/Core (~> 1.1)
     - Protobuf (~> 3.5)
-  - FirebaseMLModelInterpreter (0.18.0):
-    - FirebaseCore (~> 6.2)
-    - FirebaseMLCommon (~> 0.18)
+  - FirebaseMLModelInterpreter (0.19.0):
+    - FirebaseCore (~> 6.3)
+    - FirebaseMLCommon (~> 0.19)
     - GoogleUtilities/UserDefaults (~> 6.0)
     - GTMSessionFetcher/Core (~> 1.1)
     - TensorFlowLiteObjC (~> 1.14.0)
-  - GoogleAppMeasurement (6.1.2):
->>>>>>> d014a504
+  - GoogleAppMeasurement (6.1.3):
     - GoogleUtilities/AppDelegateSwizzler (~> 6.0)
     - GoogleUtilities/MethodSwizzler (~> 6.0)
     - GoogleUtilities/Network (~> 6.0)
     - "GoogleUtilities/NSData+zlib (~> 6.0)"
-    - nanopb (~> 0.3)
-<<<<<<< HEAD
-  - GoogleUtilities/AppDelegateSwizzler (6.2.1):
-    - GoogleUtilities/Environment
-    - GoogleUtilities/Logger
-    - GoogleUtilities/Network
-  - GoogleUtilities/Environment (6.2.1)
-  - GoogleUtilities/Logger (6.2.1):
-    - GoogleUtilities/Environment
-  - GoogleUtilities/MethodSwizzler (6.2.1):
-    - GoogleUtilities/Logger
-  - GoogleUtilities/Network (6.2.1):
-    - GoogleUtilities/Logger
-    - "GoogleUtilities/NSData+zlib"
-    - GoogleUtilities/Reachability
-  - "GoogleUtilities/NSData+zlib (6.2.1)"
-  - GoogleUtilities/Reachability (6.2.1):
-    - GoogleUtilities/Logger
-  - GoogleUtilities/UserDefaults (6.2.1):
-=======
-  - GoogleDataTransport (2.0.0)
-  - GoogleDataTransportCCTSupport (1.1.0):
-    - GoogleDataTransport (~> 2.0)
-    - nanopb
+    - nanopb (~> 0.3.901)
+  - GoogleDataTransport (3.0.0)
+  - GoogleDataTransportCCTSupport (1.2.0):
+    - GoogleDataTransport (~> 3.0)
+    - nanopb (~> 0.3.901)
   - GoogleToolboxForMac/DebugUtils (2.2.1):
     - GoogleToolboxForMac/Defines (= 2.2.1)
   - GoogleToolboxForMac/Defines (2.2.1)
@@ -144,7 +88,6 @@
   - GoogleUtilities/Reachability (6.3.1):
     - GoogleUtilities/Logger
   - GoogleUtilities/UserDefaults (6.3.1):
->>>>>>> d014a504
     - GoogleUtilities/Logger
   - GTMSessionFetcher/Core (1.2.2)
   - nanopb (0.3.901):
@@ -166,16 +109,15 @@
     - Firebase
     - FirebaseAnalytics
     - FirebaseCore
+    - FirebaseCoreDiagnostics
+    - FirebaseCoreDiagnosticsInterop
     - FirebaseInstanceID
     - FirebaseMLCommon
     - FirebaseMLModelInterpreter
     - GoogleAppMeasurement
-<<<<<<< HEAD
-=======
     - GoogleDataTransport
     - GoogleDataTransportCCTSupport
     - GoogleToolboxForMac
->>>>>>> d014a504
     - GoogleUtilities
     - GTMSessionFetcher
     - nanopb
@@ -184,30 +126,19 @@
     - TensorFlowLiteObjC
 
 SPEC CHECKSUMS:
-<<<<<<< HEAD
-  Firebase: 8432d732974498afd5987e9001a05f90f1a3d625
-  FirebaseAnalytics: 470ddab7253b21ad5a40bebd4a9903d7ae19386a
-  FirebaseCore: 68f8a7f50cdae542715d4e86afa37c4067217dcb
-  FirebaseInstanceID: f20243a1d828e0e9a3798b995174dedc16f1b32a
-  FirebaseMLCommon: d430756ba2a16bac8fefc81ea416e7f822f052fd
-  FirebaseMLModelInterpreter: f8a6828fc2c4e63c0cca93d3516df15a35f59847
-  GoogleAppMeasurement: a35a645835bae31b6bdc0576396bc23908f12a22
-  GoogleUtilities: c7a0b08bda3bf808be823ed151f0e28ac6866e71
-=======
-  Firebase: 2d750c54cda57d5a6ae31212cfe5cc813c6be7e4
-  FirebaseAnalytics: 5d9ccbf46ed25d3ec9304d263f85bddf1e93e2d2
-  FirebaseCore: 8b2765c445d40db7137989b7146a3aa3f91b5529
-  FirebaseCoreDiagnostics: be4f7a09d02ab305f18de59a470412caddb64c2a
+  Firebase: 5e6b7b12bf9adb90986688edc06b156c37e109cd
+  FirebaseAnalytics: 0e3ecff2c5d86070f7d4325e21f1edabfbd558dc
+  FirebaseCore: 064c2dd92a8ca5974bbdcb080df9921e46bd34cd
+  FirebaseCoreDiagnostics: af29e43048607588c050889d19204f4d7b758c9f
   FirebaseCoreDiagnosticsInterop: 6829da2b8d1fc795ff1bd99df751d3788035d2cb
   FirebaseInstanceID: 550df9be1f99f751d8fcde3ac342a1e21a0e6c42
-  FirebaseMLCommon: 45b456098f5d38c0fe023dd6dca3ee0f91256b2d
-  FirebaseMLModelInterpreter: 4aaea27e77bc26919abaac9062830c3c5af620df
-  GoogleAppMeasurement: 0ae90be1cc4dad40f4a27fc767ef59fa032ec87b
-  GoogleDataTransport: c8617c00e4f3eb9418e42ac0e8ac5241a9d555dd
-  GoogleDataTransportCCTSupport: 9f352523e8785a71f6754f51eeff09f49ec19268
+  FirebaseMLCommon: 074a67e05122b1c9f6401a4e33b2cea3b4efd224
+  FirebaseMLModelInterpreter: d98dea4f47e4e312e2eda09995cc436b20b843bf
+  GoogleAppMeasurement: 434cc7be25e71dc04b8d0e3079125127b330e84a
+  GoogleDataTransport: f6fe28f43e3a300736854260961ad485b473edc5
+  GoogleDataTransportCCTSupport: 862418a8cdda520c4dd4af83a756d04efe4a6990
   GoogleToolboxForMac: b3553629623a3b1bff17f555e736cd5a6d95ad55
   GoogleUtilities: f895fde57977df4e0233edda0dbeac490e3703b6
->>>>>>> d014a504
   GTMSessionFetcher: 61bb0f61a4cb560030f1222021178008a5727a23
   nanopb: 2901f78ea1b7b4015c860c2fdd1ea2fee1a18d48
   Protobuf: a4dc852ad69c027ca2166ed287b856697814375b
@@ -216,8 +147,4 @@
 
 PODFILE CHECKSUM: abdc6ba89ea1b519d7fe22d61e412691fd62fc6d
 
-<<<<<<< HEAD
-COCOAPODS: 1.7.2
-=======
-COCOAPODS: 1.8.3
->>>>>>> d014a504
+COCOAPODS: 1.8.3