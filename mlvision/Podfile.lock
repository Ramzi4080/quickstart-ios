PODS:
<<<<<<< HEAD
  - Firebase/Analytics (6.3.0):
    - Firebase/Core
  - Firebase/Core (6.3.0):
    - Firebase/CoreOnly
    - FirebaseAnalytics (= 6.0.2)
  - Firebase/CoreOnly (6.3.0):
    - FirebaseCore (= 6.0.3)
  - Firebase/MLVision (6.3.0):
    - Firebase/CoreOnly
    - FirebaseMLVision (~> 0.16.0)
  - Firebase/MLVisionAutoML (6.3.0):
    - Firebase/CoreOnly
    - FirebaseMLVisionAutoML (~> 0.16.0)
  - Firebase/MLVisionBarcodeModel (6.3.0):
    - Firebase/CoreOnly
    - FirebaseMLVisionBarcodeModel (~> 0.16.0)
  - Firebase/MLVisionFaceModel (6.3.0):
    - Firebase/CoreOnly
    - FirebaseMLVisionFaceModel (~> 0.16.0)
  - Firebase/MLVisionLabelModel (6.3.0):
    - Firebase/CoreOnly
    - FirebaseMLVisionLabelModel (~> 0.16.0)
  - Firebase/MLVisionObjectDetection (6.3.0):
    - Firebase/CoreOnly
    - FirebaseMLVisionObjectDetection (~> 0.16.0)
  - Firebase/MLVisionTextModel (6.3.0):
    - Firebase/CoreOnly
    - FirebaseMLVisionTextModel (~> 0.16.0)
  - FirebaseAnalytics (6.0.2):
    - FirebaseCore (~> 6.0)
    - FirebaseInstanceID (~> 4.2)
    - GoogleAppMeasurement (= 6.0.2)
=======
  - Firebase/Analytics (6.9.0):
    - Firebase/Core
  - Firebase/Core (6.9.0):
    - Firebase/CoreOnly
    - FirebaseAnalytics (= 6.1.2)
  - Firebase/CoreOnly (6.9.0):
    - FirebaseCore (= 6.3.0)
  - Firebase/MLVision (6.9.0):
    - Firebase/CoreOnly
    - FirebaseMLVision (~> 0.18.0)
  - Firebase/MLVisionAutoML (6.9.0):
    - Firebase/CoreOnly
    - FirebaseMLVisionAutoML (~> 0.18.0)
  - Firebase/MLVisionBarcodeModel (6.9.0):
    - Firebase/CoreOnly
    - FirebaseMLVisionBarcodeModel (~> 0.18.0)
  - Firebase/MLVisionFaceModel (6.9.0):
    - Firebase/CoreOnly
    - FirebaseMLVisionFaceModel (~> 0.18.0)
  - Firebase/MLVisionLabelModel (6.9.0):
    - Firebase/CoreOnly
    - FirebaseMLVisionLabelModel (~> 0.18.0)
  - Firebase/MLVisionObjectDetection (6.9.0):
    - Firebase/CoreOnly
    - FirebaseMLVisionObjectDetection (~> 0.18.0)
  - Firebase/MLVisionTextModel (6.9.0):
    - Firebase/CoreOnly
    - FirebaseMLVisionTextModel (~> 0.18.0)
  - FirebaseAnalytics (6.1.2):
    - FirebaseCore (~> 6.3)
    - FirebaseInstanceID (~> 4.2)
    - GoogleAppMeasurement (= 6.1.2)
>>>>>>> d014a504
    - GoogleUtilities/AppDelegateSwizzler (~> 6.0)
    - GoogleUtilities/MethodSwizzler (~> 6.0)
    - GoogleUtilities/Network (~> 6.0)
    - "GoogleUtilities/NSData+zlib (~> 6.0)"
    - nanopb (~> 0.3)
<<<<<<< HEAD
  - FirebaseCore (6.0.3):
    - GoogleUtilities/Environment (~> 6.0)
    - GoogleUtilities/Logger (~> 6.0)
  - FirebaseInstanceID (4.2.0):
    - FirebaseCore (~> 6.0)
    - GoogleUtilities/Environment (~> 6.0)
    - GoogleUtilities/UserDefaults (~> 6.0)
  - FirebaseMLCommon (0.16.0):
    - FirebaseCore (~> 6.0)
    - FirebaseInstanceID (~> 4.0)
    - GoogleUtilities/UserDefaults (~> 6.0)
    - GTMSessionFetcher/Core (~> 1.1)
  - FirebaseMLVision (0.16.0):
    - FirebaseCore (~> 6.0)
    - FirebaseMLCommon (~> 0.16)
    - GoogleAPIClientForREST/Core (~> 1.3)
    - GoogleAPIClientForREST/Vision (~> 1.3)
    - GoogleMobileVision/Detector (~> 1.4)
  - FirebaseMLVisionAutoML (0.16.0):
    - FirebaseCore (~> 6.0)
    - FirebaseMLCommon (~> 0.16)
    - FirebaseMLVision (~> 0.16)
    - TensorFlowLite (= 1.13.1)
  - FirebaseMLVisionBarcodeModel (0.16.0):
    - GoogleMobileVision/BarcodeDetector (~> 1.4)
  - FirebaseMLVisionFaceModel (0.16.0):
    - GoogleMobileVision/FaceDetector (~> 1.4)
  - FirebaseMLVisionLabelModel (0.16.0):
    - GoogleMobileVision/LabelDetector (~> 1.4)
  - FirebaseMLVisionObjectDetection (0.16.0):
    - FirebaseMLVision (~> 0.16)
    - GoogleMobileVision/Detector (~> 1.6.0)
  - FirebaseMLVisionTextModel (0.16.0):
    - GoogleMobileVision/TextDetector (~> 1.4)
  - GoogleAPIClientForREST/Core (1.3.9):
=======
  - FirebaseCore (6.3.0):
    - FirebaseCoreDiagnostics (~> 1.0)
    - FirebaseCoreDiagnosticsInterop (~> 1.0)
    - GoogleUtilities/Environment (~> 6.2)
    - GoogleUtilities/Logger (~> 6.2)
  - FirebaseCoreDiagnostics (1.1.0):
    - FirebaseCoreDiagnosticsInterop (~> 1.0)
    - GoogleDataTransportCCTSupport (~> 1.0)
    - GoogleUtilities/Environment (~> 6.2)
    - GoogleUtilities/Logger (~> 6.2)
  - FirebaseCoreDiagnosticsInterop (1.0.0)
  - FirebaseInstanceID (4.2.5):
    - FirebaseCore (~> 6.0)
    - GoogleUtilities/Environment (~> 6.0)
    - GoogleUtilities/UserDefaults (~> 6.0)
  - FirebaseMLCommon (0.18.0):
    - FirebaseCore (~> 6.2)
    - FirebaseInstanceID (~> 4.2)
    - GoogleToolboxForMac/Logger (~> 2.1)
    - "GoogleToolboxForMac/NSData+zlib (~> 2.1)"
    - "GoogleToolboxForMac/NSDictionary+URLArguments (~> 2.1)"
    - GoogleUtilities/UserDefaults (~> 6.0)
    - GTMSessionFetcher/Core (~> 1.1)
    - Protobuf (~> 3.5)
  - FirebaseMLVision (0.18.0):
    - FirebaseCore (~> 6.2)
    - FirebaseMLCommon (~> 0.18)
    - GoogleAPIClientForREST/Core (~> 1.3)
    - GoogleAPIClientForREST/Vision (~> 1.3)
    - GoogleToolboxForMac/Logger (~> 2.1)
    - "GoogleToolboxForMac/NSData+zlib (~> 2.1)"
    - GTMSessionFetcher/Core (~> 1.1)
    - Protobuf (~> 3.5)
  - FirebaseMLVisionAutoML (0.18.0):
    - FirebaseCore (~> 6.2)
    - FirebaseMLCommon (~> 0.18)
    - FirebaseMLVision (~> 0.18)
    - GTMSessionFetcher/Core (~> 1.1)
    - TensorFlowLiteObjC (~> 1.14.0)
  - FirebaseMLVisionBarcodeModel (0.18.0):
    - FirebaseMLVision (~> 0.18)
  - FirebaseMLVisionFaceModel (0.18.0):
    - FirebaseMLVision (~> 0.18)
  - FirebaseMLVisionLabelModel (0.18.0):
    - FirebaseMLVision (~> 0.18)
  - FirebaseMLVisionObjectDetection (0.18.0):
    - FirebaseMLVision (~> 0.18)
  - FirebaseMLVisionTextModel (0.18.0):
    - FirebaseMLVision (~> 0.18)
  - GoogleAPIClientForREST/Core (1.3.10):
>>>>>>> d014a504
    - GTMSessionFetcher (>= 1.1.7)
  - GoogleAPIClientForREST/Vision (1.3.10):
    - GoogleAPIClientForREST/Core
    - GTMSessionFetcher (>= 1.1.7)
<<<<<<< HEAD
  - GoogleAppMeasurement (6.0.2):
=======
  - GoogleAppMeasurement (6.1.2):
>>>>>>> d014a504
    - GoogleUtilities/AppDelegateSwizzler (~> 6.0)
    - GoogleUtilities/MethodSwizzler (~> 6.0)
    - GoogleUtilities/Network (~> 6.0)
    - "GoogleUtilities/NSData+zlib (~> 6.0)"
    - nanopb (~> 0.3)
<<<<<<< HEAD
  - GoogleMobileVision/BarcodeDetector (1.6.0):
    - GoogleMobileVision/Detector (~> 1.6)
  - GoogleMobileVision/Detector (1.6.0):
    - GoogleToolboxForMac/Logger (~> 2.1)
    - "GoogleToolboxForMac/NSData+zlib (~> 2.1)"
    - GTMSessionFetcher/Core (~> 1.1)
    - Protobuf (~> 3.1)
  - GoogleMobileVision/FaceDetector (1.6.0):
    - GoogleMobileVision/Detector (~> 1.6)
  - GoogleMobileVision/LabelDetector (1.6.0):
    - GoogleMobileVision/Detector (~> 1.6)
  - GoogleMobileVision/TextDetector (1.6.0):
    - GoogleMobileVision/Detector (~> 1.6)
=======
  - GoogleDataTransport (2.0.0)
  - GoogleDataTransportCCTSupport (1.1.0):
    - GoogleDataTransport (~> 2.0)
    - nanopb
  - GoogleToolboxForMac/DebugUtils (2.2.1):
    - GoogleToolboxForMac/Defines (= 2.2.1)
>>>>>>> d014a504
  - GoogleToolboxForMac/Defines (2.2.1)
  - GoogleToolboxForMac/Logger (2.2.1):
    - GoogleToolboxForMac/Defines (= 2.2.1)
  - "GoogleToolboxForMac/NSData+zlib (2.2.1)":
    - GoogleToolboxForMac/Defines (= 2.2.1)
<<<<<<< HEAD
  - GoogleUtilities/AppDelegateSwizzler (6.2.1):
    - GoogleUtilities/Environment
    - GoogleUtilities/Logger
    - GoogleUtilities/Network
  - GoogleUtilities/Environment (6.2.1)
  - GoogleUtilities/Logger (6.2.1):
    - GoogleUtilities/Environment
  - GoogleUtilities/MethodSwizzler (6.2.1):
    - GoogleUtilities/Logger
  - GoogleUtilities/Network (6.2.1):
    - GoogleUtilities/Logger
    - "GoogleUtilities/NSData+zlib"
    - GoogleUtilities/Reachability
  - "GoogleUtilities/NSData+zlib (6.2.1)"
  - GoogleUtilities/Reachability (6.2.1):
    - GoogleUtilities/Logger
  - GoogleUtilities/UserDefaults (6.2.1):
=======
  - "GoogleToolboxForMac/NSDictionary+URLArguments (2.2.1)":
    - GoogleToolboxForMac/DebugUtils (= 2.2.1)
    - GoogleToolboxForMac/Defines (= 2.2.1)
    - "GoogleToolboxForMac/NSString+URLArguments (= 2.2.1)"
  - "GoogleToolboxForMac/NSString+URLArguments (2.2.1)"
  - GoogleUtilities/AppDelegateSwizzler (6.3.1):
    - GoogleUtilities/Environment
    - GoogleUtilities/Logger
    - GoogleUtilities/Network
  - GoogleUtilities/Environment (6.3.1)
  - GoogleUtilities/Logger (6.3.1):
    - GoogleUtilities/Environment
  - GoogleUtilities/MethodSwizzler (6.3.1):
    - GoogleUtilities/Logger
  - GoogleUtilities/Network (6.3.1):
    - GoogleUtilities/Logger
    - "GoogleUtilities/NSData+zlib"
    - GoogleUtilities/Reachability
  - "GoogleUtilities/NSData+zlib (6.3.1)"
  - GoogleUtilities/Reachability (6.3.1):
    - GoogleUtilities/Logger
  - GoogleUtilities/UserDefaults (6.3.1):
>>>>>>> d014a504
    - GoogleUtilities/Logger
  - GTMSessionFetcher (1.2.2):
    - GTMSessionFetcher/Full (= 1.2.2)
  - GTMSessionFetcher/Core (1.2.2)
  - GTMSessionFetcher/Full (1.2.2):
    - GTMSessionFetcher/Core (= 1.2.2)
  - nanopb (0.3.901):
    - nanopb/decode (= 0.3.901)
    - nanopb/encode (= 0.3.901)
  - nanopb/decode (0.3.901)
  - nanopb/encode (0.3.901)
<<<<<<< HEAD
  - Protobuf (3.8.0)
  - TensorFlowLite (1.13.1)
=======
  - Protobuf (3.10.0)
  - TensorFlowLiteC (1.14.0)
  - TensorFlowLiteObjC (1.14.0):
    - TensorFlowLiteC (= 1.14.0)
>>>>>>> d014a504

DEPENDENCIES:
  - Firebase/Analytics
  - Firebase/MLVision
  - Firebase/MLVisionAutoML
  - Firebase/MLVisionBarcodeModel
  - Firebase/MLVisionFaceModel
  - Firebase/MLVisionLabelModel
  - Firebase/MLVisionObjectDetection
  - Firebase/MLVisionTextModel

SPEC REPOS:
  trunk:
    - Firebase
    - FirebaseAnalytics
    - FirebaseCore
    - FirebaseInstanceID
    - FirebaseMLCommon
    - FirebaseMLVision
    - FirebaseMLVisionAutoML
    - FirebaseMLVisionBarcodeModel
    - FirebaseMLVisionFaceModel
    - FirebaseMLVisionLabelModel
    - FirebaseMLVisionObjectDetection
    - FirebaseMLVisionTextModel
    - GoogleAPIClientForREST
    - GoogleAppMeasurement
<<<<<<< HEAD
    - GoogleMobileVision
=======
    - GoogleDataTransport
    - GoogleDataTransportCCTSupport
>>>>>>> d014a504
    - GoogleToolboxForMac
    - GoogleUtilities
    - GTMSessionFetcher
    - nanopb
    - Protobuf
    - TensorFlowLiteC
    - TensorFlowLiteObjC

SPEC CHECKSUMS:
<<<<<<< HEAD
  Firebase: 8432d732974498afd5987e9001a05f90f1a3d625
  FirebaseAnalytics: 470ddab7253b21ad5a40bebd4a9903d7ae19386a
  FirebaseCore: 68f8a7f50cdae542715d4e86afa37c4067217dcb
  FirebaseInstanceID: f20243a1d828e0e9a3798b995174dedc16f1b32a
  FirebaseMLCommon: d430756ba2a16bac8fefc81ea416e7f822f052fd
  FirebaseMLVision: 35d0a720334b141d70a55e7e817c1cac23f32285
  FirebaseMLVisionAutoML: ce20b5b0e169cafa07f5bf61048a86aa7df6232c
  FirebaseMLVisionBarcodeModel: 2abf9867e2c9914726c4d0a6936aaf8b75eb7d46
  FirebaseMLVisionFaceModel: 897589c0a1d967739cdbb495cf4ca296f8750f75
  FirebaseMLVisionLabelModel: e270ea50a47b9bd5f332c3dffa22eb896ee422cf
  FirebaseMLVisionObjectDetection: 5f12feb52df46afb3d205ba8aaca1921a8c57b44
  FirebaseMLVisionTextModel: f5ca6d55bee8f00e08afca69d211fdc4efee1fef
  GoogleAPIClientForREST: 44c7b678cbab11d26a47eab7309d6179b1a61f0c
  GoogleAppMeasurement: a35a645835bae31b6bdc0576396bc23908f12a22
  GoogleMobileVision: 31cfb4319fd0c03d80105680abd9eae9da5e3b47
  GoogleToolboxForMac: b3553629623a3b1bff17f555e736cd5a6d95ad55
  GoogleUtilities: c7a0b08bda3bf808be823ed151f0e28ac6866e71
  GTMSessionFetcher: 61bb0f61a4cb560030f1222021178008a5727a23
  nanopb: 2901f78ea1b7b4015c860c2fdd1ea2fee1a18d48
  Protobuf: 3f617b9a6e73605565086864c9bc26b2bf2dd5a3
  TensorFlowLite: 8b9dc4eb32eac0f8cb660c66bca7604da56dcc5a

PODFILE CHECKSUM: 065f6f64a2dbe4ac037a29034e3c06e86fb1677c

COCOAPODS: 1.7.2
=======
  Firebase: 2d750c54cda57d5a6ae31212cfe5cc813c6be7e4
  FirebaseAnalytics: 5d9ccbf46ed25d3ec9304d263f85bddf1e93e2d2
  FirebaseCore: 8b2765c445d40db7137989b7146a3aa3f91b5529
  FirebaseCoreDiagnostics: be4f7a09d02ab305f18de59a470412caddb64c2a
  FirebaseCoreDiagnosticsInterop: 6829da2b8d1fc795ff1bd99df751d3788035d2cb
  FirebaseInstanceID: 550df9be1f99f751d8fcde3ac342a1e21a0e6c42
  FirebaseMLCommon: 45b456098f5d38c0fe023dd6dca3ee0f91256b2d
  FirebaseMLVision: 33745e08da6adc5375c7979b581b3521dc057f74
  FirebaseMLVisionAutoML: 31f0cde3476fea96a3bdf45d5ac87db2358abf29
  FirebaseMLVisionBarcodeModel: 2dbbd5eb768bb3893d3f6096c8bafadd3c54daa9
  FirebaseMLVisionFaceModel: dc8b6f04d7f704a6ae135d4636e80e952b6988d7
  FirebaseMLVisionLabelModel: 9ceabd1e369c72716b47916a14278fcc17583da3
  FirebaseMLVisionObjectDetection: ac39be3464f16dd05433bcc924f6eb50c29c4398
  FirebaseMLVisionTextModel: a552ff2baa26074923f71b499152a93955bba233
  GoogleAPIClientForREST: 4acfffd77f1c3c8741b6be9eaed0e603278efbde
  GoogleAppMeasurement: 0ae90be1cc4dad40f4a27fc767ef59fa032ec87b
  GoogleDataTransport: c8617c00e4f3eb9418e42ac0e8ac5241a9d555dd
  GoogleDataTransportCCTSupport: 9f352523e8785a71f6754f51eeff09f49ec19268
  GoogleToolboxForMac: b3553629623a3b1bff17f555e736cd5a6d95ad55
  GoogleUtilities: f895fde57977df4e0233edda0dbeac490e3703b6
  GTMSessionFetcher: 61bb0f61a4cb560030f1222021178008a5727a23
  nanopb: 2901f78ea1b7b4015c860c2fdd1ea2fee1a18d48
  Protobuf: a4dc852ad69c027ca2166ed287b856697814375b
  TensorFlowLiteC: a6702011fb661928634e59565b5fe262f69692d0
  TensorFlowLiteObjC: ece71b1e78f3df5952996c1606934b1d5538c875

PODFILE CHECKSUM: 065f6f64a2dbe4ac037a29034e3c06e86fb1677c

COCOAPODS: 1.8.3
>>>>>>> d014a504
<|MERGE_RESOLUTION|>--- conflicted
+++ resolved
@@ -1,130 +1,59 @@
 PODS:
-<<<<<<< HEAD
-  - Firebase/Analytics (6.3.0):
+  - Firebase/Analytics (6.10.0):
     - Firebase/Core
-  - Firebase/Core (6.3.0):
-    - Firebase/CoreOnly
-    - FirebaseAnalytics (= 6.0.2)
-  - Firebase/CoreOnly (6.3.0):
-    - FirebaseCore (= 6.0.3)
-  - Firebase/MLVision (6.3.0):
-    - Firebase/CoreOnly
-    - FirebaseMLVision (~> 0.16.0)
-  - Firebase/MLVisionAutoML (6.3.0):
-    - Firebase/CoreOnly
-    - FirebaseMLVisionAutoML (~> 0.16.0)
-  - Firebase/MLVisionBarcodeModel (6.3.0):
-    - Firebase/CoreOnly
-    - FirebaseMLVisionBarcodeModel (~> 0.16.0)
-  - Firebase/MLVisionFaceModel (6.3.0):
-    - Firebase/CoreOnly
-    - FirebaseMLVisionFaceModel (~> 0.16.0)
-  - Firebase/MLVisionLabelModel (6.3.0):
-    - Firebase/CoreOnly
-    - FirebaseMLVisionLabelModel (~> 0.16.0)
-  - Firebase/MLVisionObjectDetection (6.3.0):
-    - Firebase/CoreOnly
-    - FirebaseMLVisionObjectDetection (~> 0.16.0)
-  - Firebase/MLVisionTextModel (6.3.0):
-    - Firebase/CoreOnly
-    - FirebaseMLVisionTextModel (~> 0.16.0)
-  - FirebaseAnalytics (6.0.2):
-    - FirebaseCore (~> 6.0)
+  - Firebase/Core (6.10.0):
+    - Firebase/CoreOnly
+    - FirebaseAnalytics (= 6.1.3)
+  - Firebase/CoreOnly (6.10.0):
+    - FirebaseCore (= 6.3.1)
+  - Firebase/MLVision (6.10.0):
+    - Firebase/CoreOnly
+    - FirebaseMLVision (~> 0.19.0)
+  - Firebase/MLVisionAutoML (6.10.0):
+    - Firebase/CoreOnly
+    - FirebaseMLVisionAutoML (~> 0.19.0)
+  - Firebase/MLVisionBarcodeModel (6.10.0):
+    - Firebase/CoreOnly
+    - FirebaseMLVisionBarcodeModel (~> 0.19.0)
+  - Firebase/MLVisionFaceModel (6.10.0):
+    - Firebase/CoreOnly
+    - FirebaseMLVisionFaceModel (~> 0.19.0)
+  - Firebase/MLVisionLabelModel (6.10.0):
+    - Firebase/CoreOnly
+    - FirebaseMLVisionLabelModel (~> 0.19.0)
+  - Firebase/MLVisionObjectDetection (6.10.0):
+    - Firebase/CoreOnly
+    - FirebaseMLVisionObjectDetection (~> 0.19.0)
+  - Firebase/MLVisionTextModel (6.10.0):
+    - Firebase/CoreOnly
+    - FirebaseMLVisionTextModel (~> 0.19.0)
+  - FirebaseAnalytics (6.1.3):
+    - FirebaseCore (~> 6.3)
     - FirebaseInstanceID (~> 4.2)
-    - GoogleAppMeasurement (= 6.0.2)
-=======
-  - Firebase/Analytics (6.9.0):
-    - Firebase/Core
-  - Firebase/Core (6.9.0):
-    - Firebase/CoreOnly
-    - FirebaseAnalytics (= 6.1.2)
-  - Firebase/CoreOnly (6.9.0):
-    - FirebaseCore (= 6.3.0)
-  - Firebase/MLVision (6.9.0):
-    - Firebase/CoreOnly
-    - FirebaseMLVision (~> 0.18.0)
-  - Firebase/MLVisionAutoML (6.9.0):
-    - Firebase/CoreOnly
-    - FirebaseMLVisionAutoML (~> 0.18.0)
-  - Firebase/MLVisionBarcodeModel (6.9.0):
-    - Firebase/CoreOnly
-    - FirebaseMLVisionBarcodeModel (~> 0.18.0)
-  - Firebase/MLVisionFaceModel (6.9.0):
-    - Firebase/CoreOnly
-    - FirebaseMLVisionFaceModel (~> 0.18.0)
-  - Firebase/MLVisionLabelModel (6.9.0):
-    - Firebase/CoreOnly
-    - FirebaseMLVisionLabelModel (~> 0.18.0)
-  - Firebase/MLVisionObjectDetection (6.9.0):
-    - Firebase/CoreOnly
-    - FirebaseMLVisionObjectDetection (~> 0.18.0)
-  - Firebase/MLVisionTextModel (6.9.0):
-    - Firebase/CoreOnly
-    - FirebaseMLVisionTextModel (~> 0.18.0)
-  - FirebaseAnalytics (6.1.2):
-    - FirebaseCore (~> 6.3)
-    - FirebaseInstanceID (~> 4.2)
-    - GoogleAppMeasurement (= 6.1.2)
->>>>>>> d014a504
+    - GoogleAppMeasurement (= 6.1.3)
     - GoogleUtilities/AppDelegateSwizzler (~> 6.0)
     - GoogleUtilities/MethodSwizzler (~> 6.0)
     - GoogleUtilities/Network (~> 6.0)
     - "GoogleUtilities/NSData+zlib (~> 6.0)"
-    - nanopb (~> 0.3)
-<<<<<<< HEAD
-  - FirebaseCore (6.0.3):
-    - GoogleUtilities/Environment (~> 6.0)
-    - GoogleUtilities/Logger (~> 6.0)
-  - FirebaseInstanceID (4.2.0):
-    - FirebaseCore (~> 6.0)
-    - GoogleUtilities/Environment (~> 6.0)
-    - GoogleUtilities/UserDefaults (~> 6.0)
-  - FirebaseMLCommon (0.16.0):
-    - FirebaseCore (~> 6.0)
-    - FirebaseInstanceID (~> 4.0)
-    - GoogleUtilities/UserDefaults (~> 6.0)
-    - GTMSessionFetcher/Core (~> 1.1)
-  - FirebaseMLVision (0.16.0):
-    - FirebaseCore (~> 6.0)
-    - FirebaseMLCommon (~> 0.16)
-    - GoogleAPIClientForREST/Core (~> 1.3)
-    - GoogleAPIClientForREST/Vision (~> 1.3)
-    - GoogleMobileVision/Detector (~> 1.4)
-  - FirebaseMLVisionAutoML (0.16.0):
-    - FirebaseCore (~> 6.0)
-    - FirebaseMLCommon (~> 0.16)
-    - FirebaseMLVision (~> 0.16)
-    - TensorFlowLite (= 1.13.1)
-  - FirebaseMLVisionBarcodeModel (0.16.0):
-    - GoogleMobileVision/BarcodeDetector (~> 1.4)
-  - FirebaseMLVisionFaceModel (0.16.0):
-    - GoogleMobileVision/FaceDetector (~> 1.4)
-  - FirebaseMLVisionLabelModel (0.16.0):
-    - GoogleMobileVision/LabelDetector (~> 1.4)
-  - FirebaseMLVisionObjectDetection (0.16.0):
-    - FirebaseMLVision (~> 0.16)
-    - GoogleMobileVision/Detector (~> 1.6.0)
-  - FirebaseMLVisionTextModel (0.16.0):
-    - GoogleMobileVision/TextDetector (~> 1.4)
-  - GoogleAPIClientForREST/Core (1.3.9):
-=======
-  - FirebaseCore (6.3.0):
+    - nanopb (~> 0.3.901)
+  - FirebaseCore (6.3.1):
     - FirebaseCoreDiagnostics (~> 1.0)
     - FirebaseCoreDiagnosticsInterop (~> 1.0)
     - GoogleUtilities/Environment (~> 6.2)
     - GoogleUtilities/Logger (~> 6.2)
-  - FirebaseCoreDiagnostics (1.1.0):
+  - FirebaseCoreDiagnostics (1.1.1):
     - FirebaseCoreDiagnosticsInterop (~> 1.0)
     - GoogleDataTransportCCTSupport (~> 1.0)
     - GoogleUtilities/Environment (~> 6.2)
     - GoogleUtilities/Logger (~> 6.2)
+    - nanopb (~> 0.3.901)
   - FirebaseCoreDiagnosticsInterop (1.0.0)
   - FirebaseInstanceID (4.2.5):
     - FirebaseCore (~> 6.0)
     - GoogleUtilities/Environment (~> 6.0)
     - GoogleUtilities/UserDefaults (~> 6.0)
-  - FirebaseMLCommon (0.18.0):
-    - FirebaseCore (~> 6.2)
+  - FirebaseMLCommon (0.19.0):
+    - FirebaseCore (~> 6.3)
     - FirebaseInstanceID (~> 4.2)
     - GoogleToolboxForMac/Logger (~> 2.1)
     - "GoogleToolboxForMac/NSData+zlib (~> 2.1)"
@@ -132,93 +61,53 @@
     - GoogleUtilities/UserDefaults (~> 6.0)
     - GTMSessionFetcher/Core (~> 1.1)
     - Protobuf (~> 3.5)
-  - FirebaseMLVision (0.18.0):
-    - FirebaseCore (~> 6.2)
-    - FirebaseMLCommon (~> 0.18)
+  - FirebaseMLVision (0.19.0):
+    - FirebaseCore (~> 6.3)
+    - FirebaseMLCommon (~> 0.19)
     - GoogleAPIClientForREST/Core (~> 1.3)
     - GoogleAPIClientForREST/Vision (~> 1.3)
     - GoogleToolboxForMac/Logger (~> 2.1)
     - "GoogleToolboxForMac/NSData+zlib (~> 2.1)"
     - GTMSessionFetcher/Core (~> 1.1)
     - Protobuf (~> 3.5)
-  - FirebaseMLVisionAutoML (0.18.0):
-    - FirebaseCore (~> 6.2)
-    - FirebaseMLCommon (~> 0.18)
-    - FirebaseMLVision (~> 0.18)
+  - FirebaseMLVisionAutoML (0.19.0):
+    - FirebaseCore (~> 6.3)
+    - FirebaseMLCommon (~> 0.19)
+    - FirebaseMLVision (~> 0.19)
     - GTMSessionFetcher/Core (~> 1.1)
     - TensorFlowLiteObjC (~> 1.14.0)
-  - FirebaseMLVisionBarcodeModel (0.18.0):
-    - FirebaseMLVision (~> 0.18)
-  - FirebaseMLVisionFaceModel (0.18.0):
-    - FirebaseMLVision (~> 0.18)
-  - FirebaseMLVisionLabelModel (0.18.0):
-    - FirebaseMLVision (~> 0.18)
-  - FirebaseMLVisionObjectDetection (0.18.0):
-    - FirebaseMLVision (~> 0.18)
-  - FirebaseMLVisionTextModel (0.18.0):
-    - FirebaseMLVision (~> 0.18)
+  - FirebaseMLVisionBarcodeModel (0.19.0):
+    - FirebaseMLVision (~> 0.19)
+  - FirebaseMLVisionFaceModel (0.19.0):
+    - FirebaseMLVision (~> 0.19)
+  - FirebaseMLVisionLabelModel (0.19.0):
+    - FirebaseMLVision (~> 0.19)
+  - FirebaseMLVisionObjectDetection (0.19.0):
+    - FirebaseMLVision (~> 0.19)
+  - FirebaseMLVisionTextModel (0.19.0):
+    - FirebaseMLVision (~> 0.19)
   - GoogleAPIClientForREST/Core (1.3.10):
->>>>>>> d014a504
     - GTMSessionFetcher (>= 1.1.7)
   - GoogleAPIClientForREST/Vision (1.3.10):
     - GoogleAPIClientForREST/Core
     - GTMSessionFetcher (>= 1.1.7)
-<<<<<<< HEAD
-  - GoogleAppMeasurement (6.0.2):
-=======
-  - GoogleAppMeasurement (6.1.2):
->>>>>>> d014a504
+  - GoogleAppMeasurement (6.1.3):
     - GoogleUtilities/AppDelegateSwizzler (~> 6.0)
     - GoogleUtilities/MethodSwizzler (~> 6.0)
     - GoogleUtilities/Network (~> 6.0)
     - "GoogleUtilities/NSData+zlib (~> 6.0)"
-    - nanopb (~> 0.3)
-<<<<<<< HEAD
-  - GoogleMobileVision/BarcodeDetector (1.6.0):
-    - GoogleMobileVision/Detector (~> 1.6)
-  - GoogleMobileVision/Detector (1.6.0):
-    - GoogleToolboxForMac/Logger (~> 2.1)
-    - "GoogleToolboxForMac/NSData+zlib (~> 2.1)"
-    - GTMSessionFetcher/Core (~> 1.1)
-    - Protobuf (~> 3.1)
-  - GoogleMobileVision/FaceDetector (1.6.0):
-    - GoogleMobileVision/Detector (~> 1.6)
-  - GoogleMobileVision/LabelDetector (1.6.0):
-    - GoogleMobileVision/Detector (~> 1.6)
-  - GoogleMobileVision/TextDetector (1.6.0):
-    - GoogleMobileVision/Detector (~> 1.6)
-=======
-  - GoogleDataTransport (2.0.0)
-  - GoogleDataTransportCCTSupport (1.1.0):
-    - GoogleDataTransport (~> 2.0)
-    - nanopb
+    - nanopb (~> 0.3.901)
+  - GoogleDataTransport (3.0.0)
+  - GoogleDataTransportCCTSupport (1.2.0):
+    - GoogleDataTransport (~> 3.0)
+    - nanopb (~> 0.3.901)
   - GoogleToolboxForMac/DebugUtils (2.2.1):
     - GoogleToolboxForMac/Defines (= 2.2.1)
->>>>>>> d014a504
   - GoogleToolboxForMac/Defines (2.2.1)
   - GoogleToolboxForMac/Logger (2.2.1):
     - GoogleToolboxForMac/Defines (= 2.2.1)
   - "GoogleToolboxForMac/NSData+zlib (2.2.1)":
     - GoogleToolboxForMac/Defines (= 2.2.1)
-<<<<<<< HEAD
-  - GoogleUtilities/AppDelegateSwizzler (6.2.1):
-    - GoogleUtilities/Environment
-    - GoogleUtilities/Logger
-    - GoogleUtilities/Network
-  - GoogleUtilities/Environment (6.2.1)
-  - GoogleUtilities/Logger (6.2.1):
-    - GoogleUtilities/Environment
-  - GoogleUtilities/MethodSwizzler (6.2.1):
-    - GoogleUtilities/Logger
-  - GoogleUtilities/Network (6.2.1):
-    - GoogleUtilities/Logger
-    - "GoogleUtilities/NSData+zlib"
-    - GoogleUtilities/Reachability
-  - "GoogleUtilities/NSData+zlib (6.2.1)"
-  - GoogleUtilities/Reachability (6.2.1):
-    - GoogleUtilities/Logger
-  - GoogleUtilities/UserDefaults (6.2.1):
-=======
   - "GoogleToolboxForMac/NSDictionary+URLArguments (2.2.1)":
     - GoogleToolboxForMac/DebugUtils (= 2.2.1)
     - GoogleToolboxForMac/Defines (= 2.2.1)
@@ -241,7 +130,6 @@
   - GoogleUtilities/Reachability (6.3.1):
     - GoogleUtilities/Logger
   - GoogleUtilities/UserDefaults (6.3.1):
->>>>>>> d014a504
     - GoogleUtilities/Logger
   - GTMSessionFetcher (1.2.2):
     - GTMSessionFetcher/Full (= 1.2.2)
@@ -253,15 +141,10 @@
     - nanopb/encode (= 0.3.901)
   - nanopb/decode (0.3.901)
   - nanopb/encode (0.3.901)
-<<<<<<< HEAD
-  - Protobuf (3.8.0)
-  - TensorFlowLite (1.13.1)
-=======
   - Protobuf (3.10.0)
   - TensorFlowLiteC (1.14.0)
   - TensorFlowLiteObjC (1.14.0):
     - TensorFlowLiteC (= 1.14.0)
->>>>>>> d014a504
 
 DEPENDENCIES:
   - Firebase/Analytics
@@ -278,6 +161,8 @@
     - Firebase
     - FirebaseAnalytics
     - FirebaseCore
+    - FirebaseCoreDiagnostics
+    - FirebaseCoreDiagnosticsInterop
     - FirebaseInstanceID
     - FirebaseMLCommon
     - FirebaseMLVision
@@ -289,12 +174,8 @@
     - FirebaseMLVisionTextModel
     - GoogleAPIClientForREST
     - GoogleAppMeasurement
-<<<<<<< HEAD
-    - GoogleMobileVision
-=======
     - GoogleDataTransport
     - GoogleDataTransportCCTSupport
->>>>>>> d014a504
     - GoogleToolboxForMac
     - GoogleUtilities
     - GTMSessionFetcher
@@ -304,51 +185,24 @@
     - TensorFlowLiteObjC
 
 SPEC CHECKSUMS:
-<<<<<<< HEAD
-  Firebase: 8432d732974498afd5987e9001a05f90f1a3d625
-  FirebaseAnalytics: 470ddab7253b21ad5a40bebd4a9903d7ae19386a
-  FirebaseCore: 68f8a7f50cdae542715d4e86afa37c4067217dcb
-  FirebaseInstanceID: f20243a1d828e0e9a3798b995174dedc16f1b32a
-  FirebaseMLCommon: d430756ba2a16bac8fefc81ea416e7f822f052fd
-  FirebaseMLVision: 35d0a720334b141d70a55e7e817c1cac23f32285
-  FirebaseMLVisionAutoML: ce20b5b0e169cafa07f5bf61048a86aa7df6232c
-  FirebaseMLVisionBarcodeModel: 2abf9867e2c9914726c4d0a6936aaf8b75eb7d46
-  FirebaseMLVisionFaceModel: 897589c0a1d967739cdbb495cf4ca296f8750f75
-  FirebaseMLVisionLabelModel: e270ea50a47b9bd5f332c3dffa22eb896ee422cf
-  FirebaseMLVisionObjectDetection: 5f12feb52df46afb3d205ba8aaca1921a8c57b44
-  FirebaseMLVisionTextModel: f5ca6d55bee8f00e08afca69d211fdc4efee1fef
-  GoogleAPIClientForREST: 44c7b678cbab11d26a47eab7309d6179b1a61f0c
-  GoogleAppMeasurement: a35a645835bae31b6bdc0576396bc23908f12a22
-  GoogleMobileVision: 31cfb4319fd0c03d80105680abd9eae9da5e3b47
-  GoogleToolboxForMac: b3553629623a3b1bff17f555e736cd5a6d95ad55
-  GoogleUtilities: c7a0b08bda3bf808be823ed151f0e28ac6866e71
-  GTMSessionFetcher: 61bb0f61a4cb560030f1222021178008a5727a23
-  nanopb: 2901f78ea1b7b4015c860c2fdd1ea2fee1a18d48
-  Protobuf: 3f617b9a6e73605565086864c9bc26b2bf2dd5a3
-  TensorFlowLite: 8b9dc4eb32eac0f8cb660c66bca7604da56dcc5a
-
-PODFILE CHECKSUM: 065f6f64a2dbe4ac037a29034e3c06e86fb1677c
-
-COCOAPODS: 1.7.2
-=======
-  Firebase: 2d750c54cda57d5a6ae31212cfe5cc813c6be7e4
-  FirebaseAnalytics: 5d9ccbf46ed25d3ec9304d263f85bddf1e93e2d2
-  FirebaseCore: 8b2765c445d40db7137989b7146a3aa3f91b5529
-  FirebaseCoreDiagnostics: be4f7a09d02ab305f18de59a470412caddb64c2a
+  Firebase: 5e6b7b12bf9adb90986688edc06b156c37e109cd
+  FirebaseAnalytics: 0e3ecff2c5d86070f7d4325e21f1edabfbd558dc
+  FirebaseCore: 064c2dd92a8ca5974bbdcb080df9921e46bd34cd
+  FirebaseCoreDiagnostics: af29e43048607588c050889d19204f4d7b758c9f
   FirebaseCoreDiagnosticsInterop: 6829da2b8d1fc795ff1bd99df751d3788035d2cb
   FirebaseInstanceID: 550df9be1f99f751d8fcde3ac342a1e21a0e6c42
-  FirebaseMLCommon: 45b456098f5d38c0fe023dd6dca3ee0f91256b2d
-  FirebaseMLVision: 33745e08da6adc5375c7979b581b3521dc057f74
-  FirebaseMLVisionAutoML: 31f0cde3476fea96a3bdf45d5ac87db2358abf29
-  FirebaseMLVisionBarcodeModel: 2dbbd5eb768bb3893d3f6096c8bafadd3c54daa9
-  FirebaseMLVisionFaceModel: dc8b6f04d7f704a6ae135d4636e80e952b6988d7
-  FirebaseMLVisionLabelModel: 9ceabd1e369c72716b47916a14278fcc17583da3
-  FirebaseMLVisionObjectDetection: ac39be3464f16dd05433bcc924f6eb50c29c4398
-  FirebaseMLVisionTextModel: a552ff2baa26074923f71b499152a93955bba233
+  FirebaseMLCommon: 074a67e05122b1c9f6401a4e33b2cea3b4efd224
+  FirebaseMLVision: 7a456009787690e3b53436092ae9b635563de8f3
+  FirebaseMLVisionAutoML: ce5b5dfd1443e8c08a68f4dafa6b1c169d07a6a2
+  FirebaseMLVisionBarcodeModel: 96ef18a75ecdf867244ef2e75c8c1f01517667dc
+  FirebaseMLVisionFaceModel: d6ba42000f263df52187aee936262bc2002b3389
+  FirebaseMLVisionLabelModel: 7638a20d27219d5baa4b534a62375fc1d5bd077d
+  FirebaseMLVisionObjectDetection: 63472fa09c90cfaec1cdf74d5fe28114beacecb2
+  FirebaseMLVisionTextModel: c264caa3100ca804580bf2a7c1cb9ff390d1f471
   GoogleAPIClientForREST: 4acfffd77f1c3c8741b6be9eaed0e603278efbde
-  GoogleAppMeasurement: 0ae90be1cc4dad40f4a27fc767ef59fa032ec87b
-  GoogleDataTransport: c8617c00e4f3eb9418e42ac0e8ac5241a9d555dd
-  GoogleDataTransportCCTSupport: 9f352523e8785a71f6754f51eeff09f49ec19268
+  GoogleAppMeasurement: 434cc7be25e71dc04b8d0e3079125127b330e84a
+  GoogleDataTransport: f6fe28f43e3a300736854260961ad485b473edc5
+  GoogleDataTransportCCTSupport: 862418a8cdda520c4dd4af83a756d04efe4a6990
   GoogleToolboxForMac: b3553629623a3b1bff17f555e736cd5a6d95ad55
   GoogleUtilities: f895fde57977df4e0233edda0dbeac490e3703b6
   GTMSessionFetcher: 61bb0f61a4cb560030f1222021178008a5727a23
@@ -359,5 +213,4 @@
 
 PODFILE CHECKSUM: 065f6f64a2dbe4ac037a29034e3c06e86fb1677c
 
-COCOAPODS: 1.8.3
->>>>>>> d014a504
+COCOAPODS: 1.8.3