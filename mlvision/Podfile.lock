PODS:
<<<<<<< HEAD
  - Firebase/Core (99.99.99):
    - Firebase/CoreOnly
    - FirebaseAnalytics (= 99.99.99)
  - Firebase/CoreOnly (99.99.99):
    - FirebaseCore (= 99.99.99)
  - Firebase/MLVision (99.99.99):
    - Firebase/CoreOnly
    - FirebaseMLVision (= 99.99.99)
  - Firebase/MLVisionBarcodeModel (99.99.99):
    - Firebase/CoreOnly
    - FirebaseMLVisionBarcodeModel (= 99.99.99)
  - Firebase/MLVisionFaceModel (99.99.99):
    - Firebase/CoreOnly
    - FirebaseMLVisionFaceModel (= 99.99.99)
  - Firebase/MLVisionLabelModel (99.99.99):
    - Firebase/CoreOnly
    - FirebaseMLVisionLabelModel (= 99.99.99)
  - Firebase/MLVisionTextModel (99.99.99):
    - Firebase/CoreOnly
    - FirebaseMLVisionTextModel (= 99.99.99)
  - FirebaseAnalytics (99.99.99):
    - FirebaseCore (~> 99.99)
    - FirebaseInstanceID (~> 99.99)
    - GoogleAppMeasurement (= 99.99.99)
=======
  - Firebase/Core (5.18.0):
    - Firebase/CoreOnly
    - FirebaseAnalytics (= 5.7.0)
  - Firebase/CoreOnly (5.18.0):
    - FirebaseCore (= 5.3.1)
  - Firebase/MLVision (5.18.0):
    - Firebase/CoreOnly
    - FirebaseMLVision (= 0.14.0)
  - Firebase/MLVisionBarcodeModel (5.18.0):
    - Firebase/CoreOnly
    - FirebaseMLVisionBarcodeModel (= 0.14.0)
  - Firebase/MLVisionFaceModel (5.18.0):
    - Firebase/CoreOnly
    - FirebaseMLVisionFaceModel (= 0.14.0)
  - Firebase/MLVisionLabelModel (5.18.0):
    - Firebase/CoreOnly
    - FirebaseMLVisionLabelModel (= 0.14.0)
  - Firebase/MLVisionTextModel (5.18.0):
    - Firebase/CoreOnly
    - FirebaseMLVisionTextModel (= 0.14.0)
  - FirebaseAnalytics (5.7.0):
    - FirebaseCore (~> 5.3)
    - FirebaseInstanceID (~> 3.6)
    - GoogleAppMeasurement (= 5.7.0)
>>>>>>> d879fa74
    - GoogleUtilities/AppDelegateSwizzler (~> 5.2)
    - GoogleUtilities/MethodSwizzler (~> 5.2)
    - GoogleUtilities/Network (~> 5.2)
    - "GoogleUtilities/NSData+zlib (~> 5.2)"
    - nanopb (~> 0.3)
<<<<<<< HEAD
  - FirebaseCore (99.99.99):
    - GoogleUtilities/Logger (~> 5.2)
  - FirebaseInstanceID (99.99.99):
    - FirebaseCore (~> 99.99)
    - GoogleUtilities/Environment (~> 5.3)
    - GoogleUtilities/UserDefaults (~> 5.3)
  - FirebaseMLCommon (99.99.99):
    - FirebaseCore (~> 99.99)
    - FirebaseInstanceID (~> 99.99)
=======
  - FirebaseCore (5.3.1):
    - GoogleUtilities/Logger (~> 5.2)
  - FirebaseInstanceID (3.7.0):
    - FirebaseCore (~> 5.2)
    - GoogleUtilities/Environment (~> 5.2)
    - GoogleUtilities/UserDefaults (~> 5.2)
  - FirebaseMLCommon (0.14.0):
    - FirebaseCore (~> 5.2)
    - FirebaseInstanceID (~> 3.4)
>>>>>>> d879fa74
    - GoogleUtilities/UserDefaults (~> 5.3)
    - GTMSessionFetcher/Core (~> 1.1)
  - FirebaseMLVision (99.99.99):
    - FirebaseCore (~> 99.99)
    - FirebaseMLCommon (~> 99.99)
    - GoogleAPIClientForREST/Core (~> 1.3)
    - GoogleAPIClientForREST/Vision (~> 1.3)
    - GoogleMobileVision/Detector (~> 1.4)
  - FirebaseMLVisionBarcodeModel (99.99.99):
    - GoogleMobileVision/BarcodeDetector (~> 1.4)
  - FirebaseMLVisionFaceModel (99.99.99):
    - GoogleMobileVision/FaceDetector (~> 1.4)
  - FirebaseMLVisionLabelModel (99.99.99):
    - GoogleMobileVision/LabelDetector (~> 1.4)
  - FirebaseMLVisionObjectDetection (99.99.99):
    - FirebaseMLVision (~> 99.99)
    - GoogleMobileVision/ObjectDetector (~> 1.6.0-beta1)
  - FirebaseMLVisionTextModel (99.99.99):
    - GoogleMobileVision/TextDetector (~> 1.4)
  - GoogleAPIClientForREST/Core (1.3.8):
    - GTMSessionFetcher (>= 1.1.7)
  - GoogleAPIClientForREST/Vision (1.3.8):
    - GoogleAPIClientForREST/Core
    - GTMSessionFetcher (>= 1.1.7)
<<<<<<< HEAD
  - GoogleAppMeasurement (99.99.99):
=======
  - GoogleAppMeasurement (5.7.0):
>>>>>>> d879fa74
    - GoogleUtilities/AppDelegateSwizzler (~> 5.2)
    - GoogleUtilities/MethodSwizzler (~> 5.2)
    - GoogleUtilities/Network (~> 5.2)
    - "GoogleUtilities/NSData+zlib (~> 5.2)"
    - nanopb (~> 0.3)
  - GoogleMobileVision/BarcodeDetector (1.6.0-beta1):
    - GoogleMobileVision/Detector (~> 1.6)
  - GoogleMobileVision/Detector (1.6.0-beta1):
    - GoogleToolboxForMac/Logger (~> 2.1)
    - "GoogleToolboxForMac/NSData+zlib (~> 2.1)"
    - GTMSessionFetcher/Core (~> 1.1)
    - Protobuf (~> 3.1)
  - GoogleMobileVision/FaceDetector (1.6.0-beta1):
    - GoogleMobileVision/Detector (~> 1.6)
  - GoogleMobileVision/LabelDetector (1.6.0-beta1):
    - GoogleMobileVision/Detector (~> 1.6)
  - GoogleMobileVision/ObjectDetector (1.6.0-beta1):
    - GoogleMobileVision/Detector (~> 1.6)
  - GoogleMobileVision/TextDetector (1.6.0-beta1):
    - GoogleMobileVision/Detector (~> 1.6)
  - GoogleToolboxForMac/Defines (2.2.0)
  - GoogleToolboxForMac/Logger (2.2.0):
    - GoogleToolboxForMac/Defines (= 2.2.0)
  - "GoogleToolboxForMac/NSData+zlib (2.2.0)":
    - GoogleToolboxForMac/Defines (= 2.2.0)
  - GoogleUtilities/AppDelegateSwizzler (5.5.0):
    - GoogleUtilities/Environment
    - GoogleUtilities/Logger
    - GoogleUtilities/Network
  - GoogleUtilities/Environment (5.5.0)
  - GoogleUtilities/Logger (5.5.0):
    - GoogleUtilities/Environment
  - GoogleUtilities/MethodSwizzler (5.5.0):
    - GoogleUtilities/Logger
  - GoogleUtilities/Network (5.5.0):
    - GoogleUtilities/Logger
    - "GoogleUtilities/NSData+zlib"
    - GoogleUtilities/Reachability
  - "GoogleUtilities/NSData+zlib (5.5.0)"
  - GoogleUtilities/Reachability (5.5.0):
    - GoogleUtilities/Logger
  - GoogleUtilities/UserDefaults (5.5.0):
    - GoogleUtilities/Logger
  - GTMSessionFetcher (1.2.1):
    - GTMSessionFetcher/Full (= 1.2.1)
  - GTMSessionFetcher/Core (1.2.1)
  - GTMSessionFetcher/Full (1.2.1):
    - GTMSessionFetcher/Core (= 1.2.1)
  - nanopb (0.3.901):
    - nanopb/decode (= 0.3.901)
    - nanopb/encode (= 0.3.901)
  - nanopb/decode (0.3.901)
  - nanopb/encode (0.3.901)
  - Protobuf (3.7.0)

DEPENDENCIES:
  - Firebase/Core
  - Firebase/MLVision
  - Firebase/MLVisionBarcodeModel
  - Firebase/MLVisionFaceModel
  - Firebase/MLVisionLabelModel
  - Firebase/MLVisionTextModel
  - FirebaseMLVisionObjectDetection

SPEC REPOS:
  https://github.com/cocoapods/specs.git:
    - GoogleAPIClientForREST
    - GoogleToolboxForMac
    - GoogleUtilities
    - GTMSessionFetcher
    - Protobuf
  sso://cpdc-test/firebase-ml:
    - FirebaseCore
    - FirebaseMLCommon
    - FirebaseMLVision
    - FirebaseMLVisionBarcodeModel
    - FirebaseMLVisionFaceModel
    - FirebaseMLVisionLabelModel
    - FirebaseMLVisionObjectDetection
    - FirebaseMLVisionTextModel
    - GoogleMobileVision
  sso://cpdc-test/spec:
    - Firebase
    - FirebaseAnalytics
    - FirebaseInstanceID
    - GoogleAppMeasurement
    - nanopb

SPEC CHECKSUMS:
<<<<<<< HEAD
  Firebase: f200d25c103dcfe004217ac8c715439520d44f5d
  FirebaseAnalytics: 16b27fa548734d6638219f3f3e8ce1bd1d2bcc85
  FirebaseCore: 5d8418371134573dc71c0a339cd0532e669b9855
  FirebaseInstanceID: bbc735b7a4744eb4b6edeb96205b94f9f965eb24
  FirebaseMLCommon: fc0f6f347f309a7570708ccfc8fe85d2ef604aeb
  FirebaseMLVision: 9c7845f537c07e8978105edfb79023ed4af23e84
  FirebaseMLVisionBarcodeModel: fc77c44fb1ec3d0321f62d5519969183118fe8e6
  FirebaseMLVisionFaceModel: 8f90457578fb1a2a468ace7741973705dc15e9a7
  FirebaseMLVisionLabelModel: c3e7c457e5a0739e590975e88c33d215d9b2638a
  FirebaseMLVisionObjectDetection: 0c98a31db1a74f54ffd33ddefb19a15ff2635e9d
  FirebaseMLVisionTextModel: 0fe06c6a0d3d79a275f429380d4251b5ea478237
  GoogleAPIClientForREST: 5447a194eae517986cafe6421a5330b80b820591
  GoogleAppMeasurement: f9dce83fb7c6fc62839e8bcbdbd6c5ad11a5f404
  GoogleMobileVision: 729065f59bafded5c07e0f30eb36fafa38d6666c
=======
  Firebase: 02f3281965c075426141a0ce1277e9de6649cab9
  FirebaseAnalytics: 23851fe602c872130a2c5c55040b302120346cc2
  FirebaseCore: 52f851b30e11360f1e67cf04b1edfebf0a47a2d3
  FirebaseInstanceID: bd6fc5a258884e206fd5c474ebe4f5b00e21770e
  FirebaseMLCommon: d8a789e36a7faa175b1a5d1139e7fc7323c8db7b
  FirebaseMLVision: 07c0da3ceaa5ecde621528a985748d6098a84388
  FirebaseMLVisionBarcodeModel: 7ae6e777c4c268505f08761afdfb64613c41204d
  FirebaseMLVisionFaceModel: 8c80355e22cfcf100ad2ac9c618536d19daf266b
  FirebaseMLVisionLabelModel: b2a3b117ff4cf80a9f6743b2685f301c80f255fd
  FirebaseMLVisionTextModel: c6b3bf6129cb97cba51f8f90e80b40a66228dfa1
  GoogleAPIClientForREST: 5447a194eae517986cafe6421a5330b80b820591
  GoogleAppMeasurement: 6cf307834da065863f9faf4c0de0a936d81dd832
  GoogleMobileVision: a1f93108b3527d67339e2de80e1db76645f9e8b9
>>>>>>> d879fa74
  GoogleToolboxForMac: ff31605b7d66400dcec09bed5861689aebadda4d
  GoogleUtilities: 6481e6318c5fcabaaa8513ef8120f329055d7c10
  GTMSessionFetcher: 32aeca0aa144acea523e1c8e053089dec2cb98ca
  nanopb: cf319651d4b9e5b247eea6c05b636fdefa85be83
  Protobuf: 7a877b7f3e5964e3fce995e2eb323dbc6831bb5a

PODFILE CHECKSUM: a4a1b7b3e4824d0cc7d3359dbf2bc1392dd866d0

COCOAPODS: 1.6.1<|MERGE_RESOLUTION|>--- conflicted
+++ resolved
@@ -1,5 +1,4 @@
 PODS:
-<<<<<<< HEAD
   - Firebase/Core (99.99.99):
     - Firebase/CoreOnly
     - FirebaseAnalytics (= 99.99.99)
@@ -24,38 +23,11 @@
     - FirebaseCore (~> 99.99)
     - FirebaseInstanceID (~> 99.99)
     - GoogleAppMeasurement (= 99.99.99)
-=======
-  - Firebase/Core (5.18.0):
-    - Firebase/CoreOnly
-    - FirebaseAnalytics (= 5.7.0)
-  - Firebase/CoreOnly (5.18.0):
-    - FirebaseCore (= 5.3.1)
-  - Firebase/MLVision (5.18.0):
-    - Firebase/CoreOnly
-    - FirebaseMLVision (= 0.14.0)
-  - Firebase/MLVisionBarcodeModel (5.18.0):
-    - Firebase/CoreOnly
-    - FirebaseMLVisionBarcodeModel (= 0.14.0)
-  - Firebase/MLVisionFaceModel (5.18.0):
-    - Firebase/CoreOnly
-    - FirebaseMLVisionFaceModel (= 0.14.0)
-  - Firebase/MLVisionLabelModel (5.18.0):
-    - Firebase/CoreOnly
-    - FirebaseMLVisionLabelModel (= 0.14.0)
-  - Firebase/MLVisionTextModel (5.18.0):
-    - Firebase/CoreOnly
-    - FirebaseMLVisionTextModel (= 0.14.0)
-  - FirebaseAnalytics (5.7.0):
-    - FirebaseCore (~> 5.3)
-    - FirebaseInstanceID (~> 3.6)
-    - GoogleAppMeasurement (= 5.7.0)
->>>>>>> d879fa74
     - GoogleUtilities/AppDelegateSwizzler (~> 5.2)
     - GoogleUtilities/MethodSwizzler (~> 5.2)
     - GoogleUtilities/Network (~> 5.2)
     - "GoogleUtilities/NSData+zlib (~> 5.2)"
     - nanopb (~> 0.3)
-<<<<<<< HEAD
   - FirebaseCore (99.99.99):
     - GoogleUtilities/Logger (~> 5.2)
   - FirebaseInstanceID (99.99.99):
@@ -65,17 +37,6 @@
   - FirebaseMLCommon (99.99.99):
     - FirebaseCore (~> 99.99)
     - FirebaseInstanceID (~> 99.99)
-=======
-  - FirebaseCore (5.3.1):
-    - GoogleUtilities/Logger (~> 5.2)
-  - FirebaseInstanceID (3.7.0):
-    - FirebaseCore (~> 5.2)
-    - GoogleUtilities/Environment (~> 5.2)
-    - GoogleUtilities/UserDefaults (~> 5.2)
-  - FirebaseMLCommon (0.14.0):
-    - FirebaseCore (~> 5.2)
-    - FirebaseInstanceID (~> 3.4)
->>>>>>> d879fa74
     - GoogleUtilities/UserDefaults (~> 5.3)
     - GTMSessionFetcher/Core (~> 1.1)
   - FirebaseMLVision (99.99.99):
@@ -100,11 +61,7 @@
   - GoogleAPIClientForREST/Vision (1.3.8):
     - GoogleAPIClientForREST/Core
     - GTMSessionFetcher (>= 1.1.7)
-<<<<<<< HEAD
   - GoogleAppMeasurement (99.99.99):
-=======
-  - GoogleAppMeasurement (5.7.0):
->>>>>>> d879fa74
     - GoogleUtilities/AppDelegateSwizzler (~> 5.2)
     - GoogleUtilities/MethodSwizzler (~> 5.2)
     - GoogleUtilities/Network (~> 5.2)
@@ -194,7 +151,6 @@
     - nanopb
 
 SPEC CHECKSUMS:
-<<<<<<< HEAD
   Firebase: f200d25c103dcfe004217ac8c715439520d44f5d
   FirebaseAnalytics: 16b27fa548734d6638219f3f3e8ce1bd1d2bcc85
   FirebaseCore: 5d8418371134573dc71c0a339cd0532e669b9855
@@ -209,21 +165,6 @@
   GoogleAPIClientForREST: 5447a194eae517986cafe6421a5330b80b820591
   GoogleAppMeasurement: f9dce83fb7c6fc62839e8bcbdbd6c5ad11a5f404
   GoogleMobileVision: 729065f59bafded5c07e0f30eb36fafa38d6666c
-=======
-  Firebase: 02f3281965c075426141a0ce1277e9de6649cab9
-  FirebaseAnalytics: 23851fe602c872130a2c5c55040b302120346cc2
-  FirebaseCore: 52f851b30e11360f1e67cf04b1edfebf0a47a2d3
-  FirebaseInstanceID: bd6fc5a258884e206fd5c474ebe4f5b00e21770e
-  FirebaseMLCommon: d8a789e36a7faa175b1a5d1139e7fc7323c8db7b
-  FirebaseMLVision: 07c0da3ceaa5ecde621528a985748d6098a84388
-  FirebaseMLVisionBarcodeModel: 7ae6e777c4c268505f08761afdfb64613c41204d
-  FirebaseMLVisionFaceModel: 8c80355e22cfcf100ad2ac9c618536d19daf266b
-  FirebaseMLVisionLabelModel: b2a3b117ff4cf80a9f6743b2685f301c80f255fd
-  FirebaseMLVisionTextModel: c6b3bf6129cb97cba51f8f90e80b40a66228dfa1
-  GoogleAPIClientForREST: 5447a194eae517986cafe6421a5330b80b820591
-  GoogleAppMeasurement: 6cf307834da065863f9faf4c0de0a936d81dd832
-  GoogleMobileVision: a1f93108b3527d67339e2de80e1db76645f9e8b9
->>>>>>> d879fa74
   GoogleToolboxForMac: ff31605b7d66400dcec09bed5861689aebadda4d
   GoogleUtilities: 6481e6318c5fcabaaa8513ef8120f329055d7c10
   GTMSessionFetcher: 32aeca0aa144acea523e1c8e053089dec2cb98ca
